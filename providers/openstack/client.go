package openstack

import (
	"fmt"
	"log"
	"text/template"

	"github.com/gophercloud/gophercloud/openstack/networking/v2/networks"

	"github.com/GeertJohan/go.rice"
	"github.com/SafeScale/providers/api"
	"github.com/SafeScale/providers/api/VolumeSpeed"

	gc "github.com/gophercloud/gophercloud"
	"github.com/gophercloud/gophercloud/openstack"
	"github.com/gophercloud/gophercloud/openstack/compute/v2/extensions/secgroups"
	"github.com/gophercloud/gophercloud/pagination"
)

//go:generate rice embed-go

/*AuthOptions fields are the union of those recognized by each identity implementation and
provider.
*/
type AuthOptions struct {
	// IdentityEndpoint specifies the HTTP endpoint that is required to work with
	// the Identity API of the appropriate version. While it's ultimately needed by
	// all of the identity services, it will often be populated by a provider-level
	// function.
	IdentityEndpoint string

	// Username is required if using Identity V2 API. Consult with your provider's
	// control panel to discover your account's username. In Identity V3, either
	// UserID or a combination of Username and DomainID or DomainName are needed.
	Username, UserID string

	// Exactly one of Password or APIKey is required for the Identity V2 and V3
	// APIs. Consult with your provider's control panel to discover your account's
	// preferred method of authentication.
	Password, APIKey string

	// At most one of DomainID and DomainName must be provided if using Username
	// with Identity V3. Otherwise, either are optional.
	DomainID, DomainName string

	// The TenantID and TenantName fields are optional for the Identity V2 API.
	// Some providers allow you to specify a TenantName instead of the TenantId.
	// Some require both. Your provider's authentication policies will determine
	// how these fields influence authentication.
	TenantID, TenantName string

	// AllowReauth should be set to true if you grant permission for Gophercloud to
	// cache your credentials in memory, and to allow Gophercloud to attempt to
	// re-authenticate automatically if/when your token expires.  If you set it to
	// false, it will not cache these settings, but re-authentication will not be
	// possible.  This setting defaults to false.
	//
	// NOTE: The reauth function will try to re-authenticate endlessly if left unchecked.
	// The way to limit the number of attempts is to provide a custom HTTP client to the provider client
	// and provide a transport that implements the RoundTripper interface and stores the number of failed retries.
	// For an example of this, see here: https://github.com/gophercloud/rack/blob/1.0.0/auth/clients.go#L311
	AllowReauth bool

	// TokenID allows users to authenticate (possibly as another user) with an
	// authentication token ID.
	TokenID string

	//Openstack region (data center) where the infrstructure will be created
	Region string

	//FloatingIPPool name of the floating IP pool
	//Necessary only if UseFloatingIP is true
	FloatingIPPool string
}

//CfgOptions configuration options
type CfgOptions struct {
	//Name of the provider (external) network
	ProviderNetwork string

	//DNSList list of DNS
	DNSList []string

	//UseFloatingIP indicates if floating IP are used (optional)
	UseFloatingIP bool

	//UseLayer3Networking indicates if layer 3 networking features (router) can be used
	//if UseFloatingIP is true UseLayer3Networking must be true
	UseLayer3Networking bool

	//AutoVMNetworkInterfaces indicates if network interfaces are configured automatically by the provider or needs a post configuration
	AutoVMNetworkInterfaces bool

	//VolumeSpeeds map volume types with volume speeds
	VolumeSpeeds map[string]VolumeSpeed.Enum

	//S3Protocol protocol used to mount object storage (ex: swiftks or s3)
	S3Protocol string
}

//errorString creates an error string from openstack api error
func errorString(err error) string {
	switch e := err.(type) {
	default:
		return e.Error()
	case *gc.ErrUnexpectedResponseCode:
		return fmt.Sprintf("code : %d reason ; %s", e.Actual, string(e.Body[:]))
	}
}

//AuthenticatedClient returns an authenticated client
func AuthenticatedClient(opts AuthOptions, cfg CfgOptions) (*Client, error) {
	gcOpts := gc.AuthOptions{
		IdentityEndpoint: opts.IdentityEndpoint,
		Username:         opts.Username,
		UserID:           opts.UserID,
		Password:         opts.Password,
		DomainID:         opts.DomainID,
		DomainName:       opts.DomainName,
		TenantID:         opts.TenantID,
		TenantName:       opts.TenantName,
		AllowReauth:      opts.AllowReauth,
		TokenID:          opts.TokenID,
	}

	//Openstack client
	pClient, err := openstack.AuthenticatedClient(gcOpts)
	if err != nil {
		return nil, fmt.Errorf("%s", errorString(err))
	}

	//Compute API
	compute, err := openstack.NewComputeV2(pClient, gc.EndpointOpts{
		Region: opts.Region,
	})

	if err != nil {
		return nil, fmt.Errorf("%s", errorString(err))
	}

	//Network API
	network, err := openstack.NewNetworkV2(pClient, gc.EndpointOpts{
		Region: opts.Region,
	})
	if err != nil {
		return nil, fmt.Errorf("%s", errorString(err))
	}
	nID, err := networks.IDFromName(network, cfg.ProviderNetwork)
	if err != nil {
		return nil, fmt.Errorf("%s", errorString(err))
	}
	//Storage API
	blocstorage, err := openstack.NewBlockStorageV1(pClient, gc.EndpointOpts{
		Region: opts.Region,
	})

	objectstorage, err := openstack.NewObjectStorageV1(pClient, gc.EndpointOpts{
		Region: opts.Region,
	})
	if err != nil {
		return nil, fmt.Errorf("%s", errorString(err))
	}
	box, err := rice.FindBox("scripts")
	if err != nil {
		return nil, err
	}
	userDataStr, err := box.String("userdata.sh")
	if err != nil {
		return nil, err
	}
	tpl, err := template.New("user_data").Parse(userDataStr)
	if err != nil {
		return nil, err
	}

	if len(cfg.S3Protocol) == 0 {
		log.Print("No S3 protocol defined. Fallthrough default 'swiftks'")
		cfg.S3Protocol = "swiftks"
	}

	clt := Client{
		Opts:              &opts,
		Cfg:               &cfg,
		Provider:          pClient,
		Compute:           compute,
		Network:           network,
		Volume:            blocstorage,
		Container:         objectstorage,
		ScriptBox:         box,
		UserDataTpl:       tpl,
		ProviderNetworkID: nID,
	}

	err = clt.initDefaultSecurityGroup()
	if err != nil {
		return nil, err
	}
	clt.CreateContainer(api.NetworkContainerName)
	clt.CreateContainer(api.VMContainerName)
	clt.CreateContainer(api.NasContainerName)
	return &clt, nil
}

const defaultRouter string = "d46886b1-cb8e-4e98-9b18-b60bf847dd09"
const defaultSecurityGroup string = "30ad3142-a5ec-44b5-9560-618bde3de1ef"

//Client is the implementation of the openstack driver regarding to the api.ClientAPI
type Client struct {
	Opts        *AuthOptions
	Cfg         *CfgOptions
	Provider    *gc.ProviderClient
	Compute     *gc.ServiceClient
	Network     *gc.ServiceClient
	Volume      *gc.ServiceClient
	Container   *gc.ServiceClient
	ScriptBox   *rice.Box
	UserDataTpl *template.Template

	SecurityGroup     *secgroups.SecurityGroup
	ProviderNetworkID string
}

//getDefaultSecurityGroup returns the default security group
func (client *Client) getDefaultSecurityGroup() (*secgroups.SecurityGroup, error) {
	var sgList []secgroups.SecurityGroup

	err := secgroups.List(client.Compute).EachPage(func(page pagination.Page) (bool, error) {
		list, err := secgroups.ExtractSecurityGroups(page)
		if err != nil {
			return false, err
		}
		for _, e := range list {
			if e.Name == defaultSecurityGroup {
				sgList = append(sgList, e)
			}
		}
		return true, nil
	})
	if len(sgList) == 0 {
		return nil, err
	}
	if len(sgList) > 1 {
		return nil, fmt.Errorf("Configuration error: More than one default security groups exists")
	}

	return &sgList[0], nil
}

//createTCPRules creates TCP rules to configure the default security group
func (client *Client) createTCPRules(groupID string) error {
	//Open TCP Ports
	ruleOpts := secgroups.CreateRuleOpts{
		ParentGroupID: groupID,
		FromPort:      1,
		ToPort:        65535,
		IPProtocol:    "TCP",
		CIDR:          "0.0.0.0/0",
	}

	_, err := secgroups.CreateRule(client.Compute, ruleOpts).Extract()
	if err != nil {
		return err
	}
	ruleOpts = secgroups.CreateRuleOpts{
		ParentGroupID: groupID,
		FromPort:      1,
		ToPort:        65535,
		IPProtocol:    "TCP",
		CIDR:          "::/0",
	}
	_, err = secgroups.CreateRule(client.Compute, ruleOpts).Extract()
	return err
}

//createTCPRules creates UDP rules to configure the default security group
func (client *Client) createUDPRules(groupID string) error {
	//Open UDP Ports
	ruleOpts := secgroups.CreateRuleOpts{
		ParentGroupID: groupID,
		FromPort:      1,
		ToPort:        65535,
		IPProtocol:    "UDP",
		CIDR:          "0.0.0.0/0",
	}

	_, err := secgroups.CreateRule(client.Compute, ruleOpts).Extract()
	if err != nil {
		return err
	}
	ruleOpts = secgroups.CreateRuleOpts{
		ParentGroupID: groupID,
		FromPort:      1,
		ToPort:        65535,
		IPProtocol:    "UDP",
		CIDR:          "::/0",
	}
	_, err = secgroups.CreateRule(client.Compute, ruleOpts).Extract()
	return err
}

//createICMPRules creates UDP rules to configure the default security group
func (client *Client) createICMPRules(groupID string) error {
	//Open TCP Ports
	ruleOpts := secgroups.CreateRuleOpts{
		ParentGroupID: groupID,
		FromPort:      -1,
		ToPort:        -1,
		IPProtocol:    "ICMP",
		CIDR:          "0.0.0.0/0",
	}

	_, err := secgroups.CreateRule(client.Compute, ruleOpts).Extract()
	if err != nil {
		return err
	}
	ruleOpts = secgroups.CreateRuleOpts{
		ParentGroupID: groupID,
		FromPort:      -1,
		ToPort:        -1,
		IPProtocol:    "ICMP",
		CIDR:          "::/0",
	}
	_, err = secgroups.CreateRule(client.Compute, ruleOpts).Extract()
	return err
}

//initDefaultSecurityGroup create an open Security Group
//The default security group opens all TCP, UDP, ICMP ports
//Security is managed individually on each VM using a linux firewall
func (client *Client) initDefaultSecurityGroup() error {
	sg, err := client.getDefaultSecurityGroup()
	if err != nil {
		return err
	}
	if sg != nil {
		client.SecurityGroup = sg
		return nil
	}
	opts := secgroups.CreateOpts{
		Name:        defaultSecurityGroup,
		Description: "Default security group",
	}

	group, err := secgroups.Create(client.Compute, opts).Extract()
	if err != nil {
		return err
	}
	err = client.createTCPRules(group.ID)
	if err != nil {
		secgroups.Delete(client.Compute, group.ID)
		return err
	}

	err = client.createUDPRules(group.ID)
	if err != nil {
		secgroups.Delete(client.Compute, group.ID)
		return err
	}
	err = client.createICMPRules(group.ID)
	if err != nil {
		secgroups.Delete(client.Compute, group.ID)
		return err
	}
	client.SecurityGroup = group
	return nil
}

//Build build a new Client from configuration parameter
func (client *Client) Build(params map[string]interface{}) (api.ClientAPI, error) {
	IdentityEndpoint, _ := params["IdentityEndpoint"].(string)
	Username, _ := params["Username"].(string)
	Password, _ := params["Password"].(string)
	TenantName, _ := params["TenantName"].(string)
	Region, _ := params["Region"].(string)
	FloatingIPPool, _ := params["FloatingIPPool"].(string)
	return AuthenticatedClient(
		AuthOptions{
			IdentityEndpoint: IdentityEndpoint,
			Username:         Username,
			Password:         Password,
			TenantName:       TenantName,
			Region:           Region,
			FloatingIPPool:   FloatingIPPool,
		},
		CfgOptions{
			ProviderNetwork:         "public",
			UseFloatingIP:           true,
			UseLayer3Networking:     true,
			AutoVMNetworkInterfaces: true,
			VolumeSpeeds: map[string]VolumeSpeed.Enum{
				"standard":   VolumeSpeed.COLD,
				"performant": VolumeSpeed.HDD,
			},
			DNSList:    []string{"185.23.94.244", "185.23.94.244"},
			S3Protocol: "swiftks",
		},
	)
}

<<<<<<< HEAD
//GetAuthOpts return auth parameters
=======
//GetAuthOpts returns the auth options
>>>>>>> f617a508
func (client *Client) GetAuthOpts() (api.Config, error) {
	cfg := api.ConfigMap{}

	cfg.Set("TenantName", client.Opts.TenantName)
	cfg.Set("Login", client.Opts.Username)
	cfg.Set("Password", client.Opts.Password)
	cfg.Set("AuthUrl", client.Opts.IdentityEndpoint)
	cfg.Set("Region", client.Opts.Region)

	return cfg, nil
}

//GetCfgOpts return configuration parameters
func (client *Client) GetCfgOpts() (api.Config, error) {
	cfg := api.ConfigMap{}

	cfg.Set("S3Protocol", client.Cfg.S3Protocol)

	return cfg, nil
}<|MERGE_RESOLUTION|>--- conflicted
+++ resolved
@@ -397,11 +397,7 @@
 	)
 }
 
-<<<<<<< HEAD
-//GetAuthOpts return auth parameters
-=======
 //GetAuthOpts returns the auth options
->>>>>>> f617a508
 func (client *Client) GetAuthOpts() (api.Config, error) {
 	cfg := api.ConfigMap{}
 
