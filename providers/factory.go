/*
 * Copyright 2018, CS Systemes d'Information, http://www.c-s.fr
 *
 * Licensed under the Apache License, Version 2.0 (the "License");
 * you may not use this file except in compliance with the License.
 * You may obtain a copy of the License at
 *
 *     http://www.apache.org/licenses/LICENSE-2.0
 *
 * Unless required by applicable law or agreed to in writing, software
 * distributed under the License is distributed on an "AS IS" BASIS,
 * WITHOUT WARRANTIES OR CONDITIONS OF ANY KIND, either express or implied.
 * See the License for the specific language governing permissions and
 * limitations under the License.
 */

package providers

import (
	"fmt"

	log "github.com/sirupsen/logrus"
	"github.com/spf13/viper"

	"github.com/CS-SI/SafeScale/providers/api"
	"github.com/CS-SI/SafeScale/providers/model"
	"github.com/CS-SI/SafeScale/providers/objectstorage"
	"github.com/CS-SI/SafeScale/utils/crypt"
)

var (
	// providers[clientName]clientAPI
	providers = map[string]api.ClientAPI{}
	// tenants[tenantName]clientName
	tenants = map[string]string{}
)

//Register a ClientAPI referenced by the provider name. Ex: "ovh", &ovh.Client{}
// This function shoud be called by the init function of each provider to be registered in SafeScale
func Register(name string, client api.ClientAPI) {
	// if already registered, leave
	if _, ok := providers[name]; ok {
		return
	}
	providers[name] = client
}

// Tenants returns all known tenants
func Tenants() (map[string]string, error) {
	err := loadConfig()
	return tenants, err
}

// GetService return the service referenced by the given name.
// If necessary, this function try to load service from configuration file
func GetService(tenantName string) (*Service, error) {
	log.Infof("Getting service from tenant: %s", tenantName)
	tenants, err := getTenantsFromCfg()
	if err != nil {
		return nil, err
	}
	var (
		tenantInCfg    = false
		found          = false
		name           string
		client         api.ClientAPI
		clientProvider = "__not_found__"
	)

	for _, t := range tenants {
		tenant, _ := t.(map[string]interface{})
		name, found = tenant["name"].(string)
		if !found {
			log.Error("tenant found without 'name'")
			continue
		}
		if name != tenantName {
			continue
		}

		tenantInCfg = true
		provider, found := tenant["client"].(string)
		if !found {
			log.Error("Missing field 'client' in tenant")
			continue
		}

		clientProvider = provider
		client, found = providers[provider]
		if !found {
			log.Errorf("Failed to find client '%s' for tenant '%s'", clientProvider, name)
			continue
		}

		tenantIdentity, found := tenant["identity"].(map[string]interface{})
		if !found {
			log.Debugf("Failed to find 'identity' for tenant '%s'", name)
		}
		tenantCompute, found := tenant["compute"].(map[string]interface{})
		if !found {
			log.Debugf("Failed to find 'compute' for tenant '%s'", name)
		}
		tenantNetwork, found := tenant["network"].(map[string]interface{})
<<<<<<< HEAD
		if !found {
			log.Debugf("Failed to find 'network' for tenant '%s'", name)
		}
=======

>>>>>>> 5c94a3f8
		// Merge identity compute and network in single map
		tenantClient := map[string]interface{}{
			"identity": tenantIdentity,
			"compute":  tenantCompute,
			"network":  tenantNetwork,
		}
		_, tenantObjectStorageFound := tenant["objectstorage"]
		_, tenantMetadataFound := tenant["metadata"]

		// Initializes Provider
		clientAPI, err := client.Build(tenantClient)
		if err != nil {
			return nil, fmt.Errorf("Error creating tenant '%s' on provider '%s': %s", tenantName, provider, err.Error())
		}
		clientCfg, err := clientAPI.GetCfgOpts()
		if err != nil {
			return nil, err
		}

		// Initializes Object Storage
		var objectStorageLocation objectstorage.Location
		if tenantObjectStorageFound {
			objectStorageConfig, err := initObjectStorageLocationConfig(tenant)
			if err != nil {
				return nil, err
			}
			objectStorageLocation, err = objectstorage.NewLocation(objectStorageConfig)
			if err != nil {
				return nil, fmt.Errorf("Error connecting to Object Storage Location: %s", err.Error())
			}
		} else {
			log.Warnf("missing section 'objectstorage' in configuration file for tenant '%s'", tenantName)
		}

		// Initializes Metadata Object Storage (may be different than the Object Storage)
		var (
			metadataBucket   objectstorage.Bucket
			metadataCryptKey *crypt.Key
		)
		if tenantMetadataFound || tenantObjectStorageFound {
			metadataLocationConfig, err := initMetadataLocationConfig(tenant)
			if err != nil {
				return nil, err
			}
			metadataLocation, err := objectstorage.NewLocation(metadataLocationConfig)
			if err != nil {
				return nil, fmt.Errorf("Error connecting to Object Storage Location to store metadata: %s", err.Error())
			}
			anon, found := clientCfg.Get("MetadataBucket")
			if !found {
				panic("missing configuration option 'MetadataBucket'!")
			}
			bucketName := anon.(string)
			found, err = metadataLocation.FindBucket(bucketName)
			if err != nil {
<<<<<<< HEAD
				return nil, fmt.Errorf("Error accessing metadata location: %s", err.Error())
=======
				return nil, fmt.Errorf("Failed to find metadata bucket : %s", err)
>>>>>>> 5c94a3f8
			}
			if found {
				metadataBucket, err = metadataLocation.GetBucket(bucketName)
				if err != nil {
					return nil, fmt.Errorf("Failed to get metadata bucket : %s", err)
				}
			} else {
				metadataBucket, err = metadataLocation.CreateBucket(bucketName)
				if err != nil {
					return nil, fmt.Errorf("Failed to create metadata bucket : %s", err)
				}
			}
			if metadataConfig, ok := tenant["metadata"].(map[string]interface{}); ok {
				metadataCryptKey = crypt.NewEncryptionKey([]byte(metadataConfig["CryptKey"].(string)))
			}
		} else {
			return nil, fmt.Errorf("failed to build service: 'metadata' section (and 'objectstorage' as fallback) is missing in configuration file for tenant '%s'", tenantName)
		}

		// Service is ready
		return &Service{
			ClientAPI:      clientAPI,
			ObjectStorage:  objectStorageLocation,
			MetadataBucket: metadataBucket,
			MetadataKey:    metadataCryptKey,
		}, nil
	}

	if !tenantInCfg {
		return nil, fmt.Errorf("Tenant '%s' not found in configuration", tenantName)
	}
	return nil, model.ResourceNotFoundError("Client builder", clientProvider)
}

// initObjectStorageLocationConfig initializes objectstorage.Config struct with map
func initObjectStorageLocationConfig(tenant map[string]interface{}) (objectstorage.Config, error) {
	var (
		config objectstorage.Config
		ok     bool
	)

	identity, _ := tenant["identity"].(map[string]interface{})
	compute, _ := tenant["compute"].(map[string]interface{})
	objectstorage, _ := tenant["objectstorage"].(map[string]interface{})

	if config.Type, ok = objectstorage["Type"].(string); !ok {
		return config, fmt.Errorf("missing setting 'Type' in 'metadata' section")
	}

	if config.Domain, ok = objectstorage["Domain"].(string); !ok {
		if config.Domain, ok = objectstorage["DomainName"].(string); !ok {
			if config.Domain, ok = compute["Domain"].(string); !ok {
				if config.Domain, ok = compute["DomainName"].(string); !ok {
					if config.Domain, ok = identity["Domain"].(string); !ok {
						config.Domain, _ = identity["DomainName"].(string)
					}
				}
			}
		}
	}
	config.TenantDomain = config.Domain

	if config.Tenant, ok = objectstorage["Tenant"].(string); !ok {
		if config.Tenant, ok = objectstorage["ProjectName"].(string); !ok {
			if config.Tenant, ok = objectstorage["ProjectID"].(string); !ok {
				if config.Tenant, ok = compute["ProjectName"].(string); !ok {
					config.Tenant, _ = compute["ProjectID"].(string)
				}
			}
		}
	}

	config.AuthURL, _ = objectstorage["AuthURL"].(string)
	config.Endpoint, _ = objectstorage["Endpoint"].(string)

	if config.User, ok = objectstorage["AccessKey"].(string); !ok {
		if config.User, ok = objectstorage["OpenStackID"].(string); !ok {
			if config.User, ok = objectstorage["Username"].(string); !ok {
				if config.User, ok = identity["OpenstackID"].(string); !ok {
					config.User, _ = identity["Username"].(string)
				}
			}
		}
	}

	if config.Key, ok = objectstorage["ApplicationKey"].(string); !ok {
		config.Key, _ = identity["ApplicationKey"].(string)
	}

	if config.SecretKey, ok = objectstorage["SecretKey"].(string); !ok {
		if config.SecretKey, ok = objectstorage["OpenstackPassword"].(string); !ok {
			if config.SecretKey, ok = objectstorage["Password"].(string); !ok {
				if config.SecretKey, ok = identity["SecretKey"].(string); !ok {
					if config.SecretKey, ok = identity["OpenstackPassword"].(string); !ok {
						config.SecretKey, _ = identity["Password"].(string)
					}
				}
			}
		}
	}

	if config.Region, ok = objectstorage["Region"].(string); !ok {
		config.Region, _ = compute["Region"].(string)
	}

	return config, nil
}

// initMetadataLocationConfig initializes objectstorage.Config struct with map
func initMetadataLocationConfig(tenant map[string]interface{}) (objectstorage.Config, error) {
	var (
		config objectstorage.Config
		ok     bool
	)

	identity, _ := tenant["identity"].(map[string]interface{})
	compute, _ := tenant["compute"].(map[string]interface{})
	objectstorage, _ := tenant["objectstorage"].(map[string]interface{})
	metadata, _ := tenant["metadata"].(map[string]interface{})

	if config.Type, ok = metadata["Type"].(string); !ok {
		if config.Type, ok = objectstorage["Type"].(string); !ok {
			return config, fmt.Errorf("missing setting 'Type' in 'metadata' section")
		}
	}

	if config.Domain, ok = metadata["Domain"].(string); !ok {
		if config.Domain, ok = metadata["DomainName"].(string); !ok {
			if config.Domain, ok = objectstorage["Domain"].(string); !ok {
				if config.Domain, ok = objectstorage["DomainName"].(string); !ok {
					if config.Domain, ok = compute["Domain"].(string); !ok {
						if config.Domain, ok = compute["DomainName"].(string); !ok {
							if config.Domain, ok = identity["Domain"].(string); !ok {
								config.Domain, _ = identity["DomainName"].(string)
							}
						}
					}
				}
			}
		}
	}
	config.TenantDomain = config.Domain

	if config.Tenant, ok = metadata["Tenant"].(string); !ok {
		if config.Tenant, ok = metadata["ProjectName"].(string); !ok {
			if config.Tenant, ok = metadata["ProjectID"].(string); !ok {
				if config.Tenant, ok = objectstorage["Tenant"].(string); !ok {
					if config.Tenant, ok = objectstorage["ProjectName"].(string); !ok {
						if config.Tenant, ok = objectstorage["ProjectID"].(string); !ok {
							if config.Tenant, ok = compute["Tenant"].(string); !ok {
								if config.Tenant, ok = compute["ProjectName"].(string); !ok {
									config.Tenant, _ = compute["ProjectID"].(string)
								}
							}
						}
					}
				}
			}
		}
	}

	if config.AuthURL, ok = metadata["AuthURL"].(string); !ok {
		config.AuthURL, _ = objectstorage["AuthURL"].(string)
	}

	if config.Endpoint, ok = metadata["Endpoint"].(string); !ok {
		config.Endpoint, _ = objectstorage["Endpoint"].(string)
	}

	if config.User, ok = metadata["AccessKey"].(string); !ok {
		if config.User, ok = metadata["OpenstackID"].(string); !ok {
			if config.User, ok = metadata["Username"].(string); !ok {
				if config.User, ok = objectstorage["AccessKey"].(string); !ok {
					if config.User, ok = objectstorage["OpenStackID"].(string); !ok {
						if config.User, ok = objectstorage["Username"].(string); !ok {
							if config.User, ok = identity["Username"].(string); !ok {
								config.User, _ = identity["OpenstackID"].(string)
							}
						}
					}
				}
			}
		}
	}

	if config.Key, ok = metadata["ApplicationKey"].(string); !ok {
		if config.Key, ok = objectstorage["ApplicationKey"].(string); !ok {
			config.Key, _ = identity["ApplicationKey"].(string)
		}
	}

	if config.SecretKey, ok = metadata["SecretKey"].(string); !ok {
		if config.SecretKey, ok = metadata["AccessPassword"].(string); !ok {
			if config.SecretKey, ok = metadata["OpenstackPassword"].(string); !ok {
				if config.SecretKey, ok = metadata["Password"].(string); !ok {
					if config.SecretKey, ok = objectstorage["SecretKey"].(string); !ok {
						if config.SecretKey, ok = objectstorage["AccessPassword"].(string); !ok {
							if config.SecretKey, ok = objectstorage["OpenstackPassword"].(string); !ok {
								if config.SecretKey, ok = objectstorage["Password"].(string); !ok {
									if config.SecretKey, ok = identity["SecretKey"].(string); !ok {
										if config.SecretKey, ok = identity["AccessPassword"].(string); !ok {
											if config.SecretKey, ok = identity["Password"].(string); !ok {
												config.SecretKey, _ = identity["OpenstackPassword"].(string)
											}
										}
									}
								}
							}
						}
					}
				}
			}
		}
	}

	if config.Region, ok = metadata["Region"].(string); !ok {
		if config.Region, ok = objectstorage["Region"].(string); !ok {
			config.Region, _ = compute["Region"].(string)
		}
	}

	return config, nil
}

func loadConfig() error {
	tenantsCfg, err := getTenantsFromCfg()
	if err != nil {
		return err
	}
	for _, t := range tenantsCfg {
		tenant, _ := t.(map[string]interface{})
		if name, ok := tenant["name"].(string); ok {
			if provider, ok := tenant["client"].(string); ok {
				tenants[name] = provider
			} else {
				return fmt.Errorf("Invalid configuration file '%s'. Tenant '%s' has no client type", v.ConfigFileUsed(), name)
			}
		} else {
			return fmt.Errorf("Invalid configuration file. A tenant has no 'name' entry in '%s'", v.ConfigFileUsed())
		}
	}
	return nil
}

var v *viper.Viper

func getTenantsFromCfg() ([]interface{}, error) {
	v = viper.New()
	v.AddConfigPath(".")
	v.AddConfigPath("$HOME/.safescale")
	v.AddConfigPath("$HOME/.config/safescale")
	v.AddConfigPath("/etc/safescale")
	v.SetConfigName("tenants")

	if err := v.ReadInConfig(); err != nil { // Handle errors reading the config file
		msg := fmt.Sprintf("Error reading configuration file: %s", err.Error())
		log.Printf(msg)
		return nil, fmt.Errorf(msg)
	}
	settings := v.AllSettings()
	tenantsCfg, _ := settings["tenants"].([]interface{})
	return tenantsCfg, nil
}<|MERGE_RESOLUTION|>--- conflicted
+++ resolved
@@ -101,13 +101,9 @@
 			log.Debugf("Failed to find 'compute' for tenant '%s'", name)
 		}
 		tenantNetwork, found := tenant["network"].(map[string]interface{})
-<<<<<<< HEAD
 		if !found {
 			log.Debugf("Failed to find 'network' for tenant '%s'", name)
 		}
-=======
-
->>>>>>> 5c94a3f8
 		// Merge identity compute and network in single map
 		tenantClient := map[string]interface{}{
 			"identity": tenantIdentity,
@@ -163,11 +159,7 @@
 			bucketName := anon.(string)
 			found, err = metadataLocation.FindBucket(bucketName)
 			if err != nil {
-<<<<<<< HEAD
 				return nil, fmt.Errorf("Error accessing metadata location: %s", err.Error())
-=======
-				return nil, fmt.Errorf("Failed to find metadata bucket : %s", err)
->>>>>>> 5c94a3f8
 			}
 			if found {
 				metadataBucket, err = metadataLocation.GetBucket(bucketName)
