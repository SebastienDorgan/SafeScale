--- conflicted
+++ resolved
@@ -285,11 +285,7 @@
 		}
 	}
 	if subnet == nil || subnet.ID == "" {
-<<<<<<< HEAD
-		return nil, model.ResourceNotFoundError("network", id)
-=======
 		return nil, model.ResourceNotFoundError("subnet", id)
->>>>>>> fadc5843
 	}
 
 	net := model.NewNetwork()
