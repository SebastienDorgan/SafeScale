--- conflicted
+++ resolved
@@ -225,11 +225,7 @@
 
 }
 
-<<<<<<< HEAD
 // Resize an host
-=======
-// Resize ...
->>>>>>> 9c56ecf0
 func (s *HostListener) Resize(ctx context.Context, in *pb.HostDefinition) (*pb.Host, error) {
 	log.Infof("Listeners: host resize '%s' done", in.Name)
 	defer log.Debugf("Listeners: host resize '%s' done", in.Name)
