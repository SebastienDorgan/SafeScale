--- conflicted
+++ resolved
@@ -178,15 +178,12 @@
 	if err != nil {
 		return throwErr(err)
 	}
-<<<<<<< HEAD
-=======
 	if server == nil {
 		return throwErrf("Delete share: unable to inspect host '%s'", name)
 	}
 	if share == nil {
 		return throwErrf("Delete share: unable to found share of host '%s'", name)
 	}
->>>>>>> fadc5843
 
 	serverSharesV1 := propsv1.NewHostShares()
 	err = server.Properties.Get(HostProperty.SharesV1, serverSharesV1)
@@ -483,6 +480,9 @@
 	if err != nil {
 		return nil, nil, nil, throwErr(err)
 	}
+	if host == nil {
+		return nil, nil, nil, logicErr(fmt.Errorf("failed to find host exporting the share '%s'", shareName))
+	}
 	return host, share, mounts, nil
 }
 
