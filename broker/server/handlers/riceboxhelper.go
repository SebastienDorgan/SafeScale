--- conflicted
+++ resolved
@@ -21,13 +21,8 @@
 	"context"
 	"text/template"
 
-<<<<<<< HEAD
-	"github.com/CS-SI/SafeScale/providers"
+	"github.com/CS-SI/SafeScale/iaas"
 	rice "github.com/GeertJohan/go.rice"
-=======
-	"github.com/CS-SI/SafeScale/iaas"
-	"github.com/GeertJohan/go.rice"
->>>>>>> 0909d643
 )
 
 //go:generate rice embed-go
@@ -59,23 +54,15 @@
 }
 
 // Execute the given script (embeded in a rice-box) with the given data on the host identified by hostid
-<<<<<<< HEAD
 func exec(ctx context.Context, script string, data interface{}, hostid string, provider *providers.Service) error {
-=======
 func exec(script string, data interface{}, hostid string, svc *iaas.Service) error {
->>>>>>> 0909d643
 	scriptCmd, err := getBoxContent(script, data)
 	if err != nil {
 		return infraErrf(err, "Unable to get the script string")
 	}
 	// retrieve ssh config to perform some commands
-<<<<<<< HEAD
-	sshHandler := NewSSHHandler(provider)
+	sshHandler := NewSSHHandler(svc)
 	ssh, err := sshHandler.GetConfig(ctx, hostid)
-=======
-	sshHandler := NewSSHHandler(svc)
-	ssh, err := sshHandler.GetConfig(hostid)
->>>>>>> 0909d643
 	if err != nil {
 		return infraErrf(err, "Unable to fetch the SSHConfig from the host")
 	}
