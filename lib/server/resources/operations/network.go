/*
 * Copyright 2018-2020, CS Systemes d'Information, http://www.c-s.fr
 *
 * Licensed under the Apache License, Version 2.0 (the "License");
 * you may not use this file except in compliance with the License.
 * You may obtain a copy of the License at
 *
 *     http://www.apache.org/licenses/LICENSE-2.0
 *
 * Unless required by applicable law or agreed to in writing, software
 * distributed under the License is distributed on an "AS IS" BASIS,
 * WITHOUT WARRANTIES OR CONDITIONS OF ANY KIND, either express or implied.
 * See the License for the specific language governing permissions and
 * limitations under the License.
 */

package operations

import (
	"fmt"
	"reflect"
	"strings"
	"time"

	"github.com/sirupsen/logrus"

	"github.com/CS-SI/SafeScale/lib/protocol"
	"github.com/CS-SI/SafeScale/lib/server/iaas"
	"github.com/CS-SI/SafeScale/lib/server/iaas/userdata"
	"github.com/CS-SI/SafeScale/lib/server/resources"
	"github.com/CS-SI/SafeScale/lib/server/resources/abstract"
	"github.com/CS-SI/SafeScale/lib/server/resources/enums/networkproperty"
	"github.com/CS-SI/SafeScale/lib/server/resources/enums/networkstate"
	"github.com/CS-SI/SafeScale/lib/server/resources/operations/converters"
	propertiesv1 "github.com/CS-SI/SafeScale/lib/server/resources/properties/v1"
	"github.com/CS-SI/SafeScale/lib/utils"
	"github.com/CS-SI/SafeScale/lib/utils/concurrency"
	"github.com/CS-SI/SafeScale/lib/utils/data"
	"github.com/CS-SI/SafeScale/lib/utils/retry"
	"github.com/CS-SI/SafeScale/lib/utils/scerr"
	"github.com/CS-SI/SafeScale/lib/utils/serialize"
	"github.com/CS-SI/SafeScale/lib/utils/strprocess"
	"github.com/CS-SI/SafeScale/lib/utils/temporal"
)

const (
	// networksFolderName is the technical name of the container used to store networks info
	networksFolderName = "networks"
)

// network links Object Storage folder and Network
type network struct {
	*core
}

func nullNetwork() *network {
	return &network{core: nullCore()}
}

// NewNetwork creates an instance of Network
func NewNetwork(svc iaas.Service) (resources.Network, error) {
	if svc == nil {
		return nullNetwork(), scerr.InvalidParameterError("svc", "cannot be nil")
	}

	core, err := NewCore(svc, "network", networksFolderName, &abstract.Network{})
	if err != nil {
		return nullNetwork(), err
	}

	return &network{core: core}, nil
}

// LoadNetwork loads the metadata of a network
func LoadNetwork(task concurrency.Task, svc iaas.Service, ref string) (resources.Network, error) {
	if task == nil {
		return nullNetwork(), scerr.InvalidParameterError("task", "cannot be nil")
	}
	if svc == nil {
		return nullNetwork(), scerr.InvalidParameterError("svc", "cannot be nil")
	}
	if ref == "" {
		return nullNetwork(), scerr.InvalidParameterError("ref", "cannot be empty string")
	}

	objn, err := NewNetwork(svc)
	if err != nil {
		return nullNetwork(), err
	}
	err = retry.WhileUnsuccessfulDelay1Second(
		func() error {
			return objn.Read(task, ref)
		},
		10*time.Second, // FIXME: parameterize
	)
	if err != nil {
		// If retry timed out, log it and return error ErrNotFound
		if _, ok := err.(retry.ErrTimeout); ok {
			logrus.Debugf("timeout reading metadata of network '%s'", ref)
			err = scerr.NotFoundError("network '%s' not found: %s", ref, err.Error())
		}
		return nullNetwork(), err
	}
	return objn, nil
}

// IsNull tells if the instance corresponds to network Null Value
func (objn *network) IsNull() bool {
	return objn == nil || objn.core.IsNull()
}

// Create creates a network
func (objn *network) Create(task concurrency.Task, req abstract.NetworkRequest, gwname string, gwSizing *abstract.HostSizingRequirements) (err error) {
	if objn.IsNull() {
		return scerr.InvalidInstanceError()
	}
	if task == nil {
		return scerr.InvalidParameterError("task", "cannot be nil")
	}

	tracer := concurrency.NewTracer(
		task,
		true,
		"('%s', '%s', %s, <sizing>, '%s', %v)", req.Name, req.CIDR, req.IPVersion.String(), req.Image, req.HA,
	).WithStopwatch().Entering()
	defer tracer.OnExitTrace()()
	// defer scerr.OnExitLogError(tracer.TraceMessage(""), &err)()
	defer scerr.OnPanic(&err)()

	// Check if network already exists and is managed by SafeScale
	svc := objn.SafeGetService()
	_, err = LoadNetwork(task, svc, req.Name)
	if err == nil {
		return scerr.DuplicateError("network '%s' already exists", req.Name)
	}

	// Verify if the network already exist and in this case is not managed by SafeScale
	_, err = svc.GetNetworkByName(req.Name)
	if err != nil {
		switch err.(type) {
		case scerr.ErrNotFound:
		case scerr.ErrInvalidRequest, scerr.ErrTimeout:
			return err
		default:
			return err
		}
	} else {
		return scerr.DuplicateError("network '%s' already exists (not managed by SafeScale)", req.Name)
	}

	// Verify the CIDR is not routable
	if req.CIDR != "" {
		routable, err := utils.IsCIDRRoutable(req.CIDR)
		if err != nil {
			return scerr.Wrap(err, "failed to determine if CIDR is not routable")
		}
		if routable {
			return scerr.InvalidRequestError("cannot create such a network, CIDR must not be routable; please choose an appropriate CIDR (RFC1918)")
		}
	}

	// Create the network
	logrus.Debugf("Creating network '%s' ...", req.Name)
	an, err := svc.CreateNetwork(req)
	if err != nil {
		switch err.(type) {
		case scerr.ErrNotFound, scerr.ErrInvalidRequest, scerr.ErrTimeout:
			return err
		default:
			return err
		}
	}

	// Starting from here, delete network if exiting with error
	defer func() {
		if err != nil && an != nil {
			derr := svc.DeleteNetwork(an.ID)
			if derr != nil {
				switch derr.(type) {
				case scerr.ErrNotFound:
					logrus.Errorf("failed to delete network, resource not found: %+v", derr)
				case scerr.ErrTimeout:
					logrus.Errorf("failed to delete network, timeout: %+v", derr)
				default:
					logrus.Errorf("failed to delete network, other reason: %+v", derr)
				}
				err = scerr.AddConsequence(err, derr)
			}
		}
	}()

	caps := svc.GetCapabilities()
	failover := req.HA
	if failover {
		if caps.PrivateVirtualIP {
			logrus.Info("Provider support private Virtual IP, honoring the failover setup for gateways.")
		} else {
			logrus.Warning("Provider doesn't support private Virtual IP, cannot set up high availability of network default route.")
			failover = false
		}
	}

	// Creates VIP for gateways if asked for
	if failover {
		an.VIP, err = svc.CreateVIP(an.ID, fmt.Sprintf("for gateways of network %s", an.Name))
		if err != nil {
			switch err.(type) {
			case scerr.ErrNotFound, scerr.ErrTimeout:
				return err
			default:
				return err
			}
		}

		// Starting from here, delete VIP if exists with error
		defer func() {
			if err != nil {
				if an != nil {
					derr := svc.DeleteVIP(an.VIP)
					if derr != nil {
						logrus.Errorf("failed to delete VIP: %+v", derr)
						err = scerr.AddConsequence(err, derr)
					}
				}
			}
		}()
	}

	// Write network object metadata
	// logrus.Debugf("Saving network metadata '%s' ...", network.Name)
	err = objn.Carry(task, an)
	if err != nil {
		return err
	}

	// Starting from here, delete network metadata if exits with error
	defer func() {
		if err != nil {
			derr := objn.core.Delete(task)
			if derr != nil {
				logrus.Errorf("failed to delete network metadata: %+v", derr)
				err = scerr.AddConsequence(err, derr)
			}
		}
	}()

	var template *abstract.HostTemplate
	tpls, err := svc.SelectTemplatesBySize(*gwSizing, false)
	if err != nil {
		return scerr.Wrap(err, "failed to find appropriate template")
	}
	if len(tpls) > 0 {
		template = tpls[0]
		msg := fmt.Sprintf("Selected host template: '%s' (%d core%s", template.Name, template.Cores, strprocess.Plural(uint(template.Cores)))
		if template.CPUFreq > 0 {
			msg += fmt.Sprintf(" at %.01f GHz", template.CPUFreq)
		}
		msg += fmt.Sprintf(", %.01f GB RAM, %d GB disk", template.RAMSize, template.DiskSize)
		if template.GPUNumber > 0 {
			msg += fmt.Sprintf(", %d GPU%s", template.GPUNumber, strprocess.Plural(uint(template.GPUNumber)))
			if template.GPUType != "" {
				msg += fmt.Sprintf(" %s", template.GPUType)
			}
		}
		msg += ")"
		logrus.Infof(msg)
	} else {
		return scerr.NotFoundError("error creating network: no host template matching requirements for gateway")
	}
	if req.Image == "" {
		// if gwSizing.Image != "" {
		req.Image = gwSizing.Image
		// }
	}
	if req.Image == "" {
		cfg, err := svc.GetConfigurationOptions()
		if err != nil {
			return err
		}
		req.Image = cfg.GetString("DefaultImage")
		gwSizing.Image = req.Image
	}
	img, err := svc.SearchImage(req.Image)
	if err != nil {
		return scerr.Wrap(err, "unable to create network gateway")
	}

	networkName := objn.SafeGetName()
	var primaryGatewayName, secondaryGatewayName string
	if failover || gwname == "" {
		primaryGatewayName = "gw-" + networkName
	} else {
		primaryGatewayName = gwname
	}
	if failover {
		secondaryGatewayName = "gw2-" + networkName
	}

	keypairName := "kp_" + networkName
	keypair, err := svc.CreateKeyPair(keypairName)
	if err != nil {
		return err
	}

	gwRequest := abstract.HostRequest{
		ImageID:    img.ID,
		Networks:   []*abstract.Network{an},
		KeyPair:    keypair,
		TemplateID: template.ID,
	}

	var (
		primaryGateway, secondaryGateway   resources.Host
		primaryUserdata, secondaryUserdata *userdata.Content
		primaryTask, secondaryTask         concurrency.Task
		secondaryErr                       error
		secondaryResult                    concurrency.TaskResult
	)

	// Starts primary gateway creation
	primaryRequest := gwRequest
	primaryRequest.ResourceName = primaryGatewayName
	primaryRequest.HostName = primaryGatewayName
	if req.Domain != "" {
		primaryRequest.HostName += "." + req.Domain
	}
	primaryTask, err = task.StartInSubtask(objn.taskCreateGateway, data.Map{
		"request": primaryRequest,
		"sizing":  *gwSizing,
		"primary": true,
	})
	if err != nil {
		return err
	}

	// Starts secondary gateway creation if asked for
	if failover {
		secondaryRequest := gwRequest
		secondaryRequest.ResourceName = secondaryGatewayName
		secondaryRequest.HostName = secondaryGatewayName
		if req.Domain != "" {
			secondaryRequest.HostName += "." + req.Domain
		}
		secondaryTask, err = task.StartInSubtask(objn.taskCreateGateway, data.Map{
			"request": secondaryRequest,
			"sizing":  *gwSizing,
			"primary": false,
		})
		if err != nil {
			return err
		}
	}

	primaryResult, primaryErr := primaryTask.Wait()
	if primaryErr == nil {
		result, ok := primaryResult.(data.Map)
		if !ok {
			return scerr.InconsistentError("'data.Map' expected, '%s' provided", reflect.TypeOf(primaryResult).String())
		}
		primaryGateway = result["host"].(resources.Host)
		primaryUserdata = result["userdata"].(*userdata.Content)

		// Starting from here, deletes the primary gateway if exiting with error
		defer func() {
			if err != nil {
				logrus.Debugf("Cleaning up on failure, deleting gateway '%s'...", primaryGateway.SafeGetName())
				derr := objn.deleteGateway(task, primaryGateway)
				if derr != nil {
					switch derr.(type) {
					case scerr.ErrTimeout:
						logrus.Warnf("We should wait") // FIXME Wait until gateway no longer exists
					default:
					}
					err = scerr.AddConsequence(err, derr)
				} else {
					logrus.Infof("Cleaning up on failure, gateway '%s' deleted", primaryGateway.SafeGetName())
				}
				if failover {
					failErr := objn.unbindHostFromVIP(task, an.VIP, primaryGateway)
					err = scerr.AddConsequence(err, failErr)
				}
			}
		}()
		//
		// err = primaryGateway.Alter(task, func(_ data.Clonable, props *serialize.JSONProperties) error {
		// 	// Updates requested sizing in gateway property propertiesv1.HostSizing
		// 	return props.Alter(task, hostproperty.SizingV2, func(clonable data.Clonable) error {
		// 		gwSizingV2, ok := clonable.(*propertiesv2.HostSizing)
		// 		if !ok {
		// 			return scerr.InconsistentError("'*propertiesv2.HostSizing' expected, '%s' provided", reflect.TypeOf(clonable).String())
		// 		}
		// 		gwSizingV2.RequestedSize = converters.HostSizingRequirementsFromAbstractToPropertyV2(*gwSizing)
		// 		return nil
		// 	})
		// })
		// if err != nil {
		// 	return err
		// }
	}
	if failover && secondaryTask != nil {
		secondaryResult, secondaryErr = secondaryTask.Wait()
		if secondaryErr == nil {
			result, ok := secondaryResult.(data.Map)
			if !ok {
				return scerr.InconsistentError("'data.Map' expected, '%s' provided", reflect.TypeOf(secondaryResult).String())
			}

			secondaryGateway = result["host"].(resources.Host)
			secondaryUserdata = result["userdata"].(*userdata.Content)

			// Starting from here, deletes the secondary gateway if exiting with error
			defer func() {
				if err != nil {
					derr := objn.deleteGateway(task, secondaryGateway)
					if derr != nil {
						switch derr.(type) {
						case scerr.ErrTimeout:
							logrus.Warnf("We should wait") // FIXME Wait until gateway no longer exists
						default:
						}
						err = scerr.AddConsequence(err, derr)
					}
					failErr := objn.unbindHostFromVIP(task, an.VIP, secondaryGateway)
					err = scerr.AddConsequence(err, failErr)
				}
			}()
			//
			// err = secondaryGateway.Alter(task, func(_ data.Clonable, props *serialize.JSONProperties) error {
			// 	// Updates requested sizing in gateway property propertiesv1.HostSizing
			// 	return props.Alter(task, hostproperty.SizingV2, func(clonable data.Clonable) error {
			// 		gwSizingV2, ok := clonable.(*propertiesv2.HostSizing)
			// 		if !ok {
			// 			return scerr.InconsistentError("'*propertiesv2.HostSizing' expected, '%s' provided", reflect.TypeOf(clonable).String())
			// 		}
			// 		gwSizingV2.RequestedSize = converters.HostSizingRequirementsFromAbstractToPropertyV2(*gwSizing)
			// 		return nil
			// 	})
			// })
			// if err != nil {
			// 	return err
			// }
		}
	}
	if primaryErr != nil {
		return primaryErr
	}
	if secondaryErr != nil {
		return secondaryErr
	}

	// Update metadata of network object
	err = objn.Alter(task, func(clonable data.Clonable, _ *serialize.JSONProperties) error {
		an, ok := clonable.(*abstract.Network)
		if !ok {
			return scerr.InconsistentError("'*abstract.Network' expected, '%s' provided", reflect.TypeOf(clonable).String())
		}

		an.GatewayID = primaryGateway.SafeGetID()
		primaryUserdata.PrimaryGatewayPrivateIP = primaryGateway.SafeGetID()
		primaryUserdata.SecondaryGatewayPrivateIP = secondaryGateway.SafeGetID()
		primaryUserdata.PrimaryGatewayPublicIP = primaryGateway.SafeGetPublicIP(task)
		if secondaryGateway != nil {
			an.SecondaryGatewayID = secondaryGateway.SafeGetID()
			secondaryUserdata.PrimaryGatewayPrivateIP = primaryUserdata.PrimaryGatewayPrivateIP
			secondaryUserdata.SecondaryGatewayPrivateIP = primaryUserdata.SecondaryGatewayPrivateIP
			primaryUserdata.SecondaryGatewayPublicIP = secondaryGateway.SafeGetPublicIP(task)
			secondaryUserdata.PrimaryGatewayPublicIP = primaryUserdata.PrimaryGatewayPublicIP
			secondaryUserdata.SecondaryGatewayPublicIP = primaryUserdata.SecondaryGatewayPublicIP
		}

		if an.VIP != nil {
			primaryUserdata.DefaultRouteIP = an.VIP.PrivateIP
			primaryUserdata.EndpointIP = an.VIP.PublicIP
		} else {
			primaryUserdata.DefaultRouteIP = primaryGateway.SafeGetPrivateIP(task)
			primaryUserdata.EndpointIP = primaryGateway.SafeGetPublicIP(task)
		}
		primaryUserdata.IsPrimaryGateway = true
		secondaryUserdata.IsPrimaryGateway = false
		return nil
	})
	if err != nil {
		return err
	}

<<<<<<< HEAD
	// // Starts final gateway(s) configuration script
	// primaryTask, err = concurrency.NewTask()
	// if err != nil {
	// 	return err
	// }
=======
	// Starts gateway(s) installation
	primaryTask, err = concurrency.NewTask()
	if err != nil {
		return err
	}

	primaryTask, err = primaryTask.Start(objn.taskWaitForInstallPhase1OnGateway, primaryGateway)
	if err != nil {
		return err
	}
	if failover && secondaryTask != nil {
		secondaryTask, err = concurrency.NewTask()
		if err != nil {
			return err
		}
		secondaryTask, err = secondaryTask.Start(objn.taskWaitForInstallPhase1OnGateway, secondaryGateway)
		if err != nil {
			return err
		}
	}
	_, primaryErr = primaryTask.Wait()
	if primaryErr != nil {
		return primaryErr
	}
	if failover && secondaryTask != nil {
		_, secondaryErr = secondaryTask.Wait()
		if secondaryErr != nil {
			return secondaryErr
		}
	}

	if primaryUserdata == nil {
		return scerr.NewError("error creating network: primaryUserdata is nil")
	}

	// Complement userdata for gateway(s) with allocated IP
	primaryUserdata.PrimaryGatewayPrivateIP = primaryGateway.SafeGetPrivateIP(task)
	primaryUserdata.PrimaryGatewayPublicIP = primaryGateway.SafeGetPublicIP(task)

	if failover {
		primaryUserdata.SecondaryGatewayPrivateIP = secondaryGateway.SafeGetPrivateIP(task)
		primaryUserdata.SecondaryGatewayPublicIP = secondaryGateway.SafeGetPublicIP(task)

		if secondaryUserdata == nil {
			return scerr.NewError("error creating network: secondaryUserdata is nil")
		}

		secondaryUserdata.PrimaryGatewayPrivateIP = primaryUserdata.PrimaryGatewayPrivateIP
		secondaryUserdata.PrimaryGatewayPublicIP = primaryUserdata.PrimaryGatewayPublicIP
		secondaryUserdata.SecondaryGatewayPrivateIP = primaryUserdata.SecondaryGatewayPrivateIP
		secondaryUserdata.SecondaryGatewayPublicIP = primaryUserdata.SecondaryGatewayPublicIP
	}
>>>>>>> 07d74b6f

	// primaryTask, err = primaryTask.Start(objn.taskWaitForInstallPhase1OnGateway, primaryGateway)
	// if err != nil {
	// 	return err
	// }
	// if failover && secondaryTask != nil {
	// 	secondaryTask, err = concurrency.NewTask()
	// 	if err != nil {
	// 		return err
	// 	}
	// 	secondaryTask, err = secondaryTask.Start(objn.taskWaitForInstallPhase1OnGateway, secondaryGateway)
	// 	if err != nil {
	// 		return err
	// 	}
	// }
	// _, primaryErr = primaryTask.Wait()
	// if primaryErr != nil {
	// 	return primaryErr
	// }
	// if failover && secondaryTask != nil {
	// 	_, secondaryErr = secondaryTask.Wait()
	// 	if secondaryErr != nil {
	// 		return secondaryErr
	// 	}
	// }
	// //
	// // if primaryUserdata == nil {
	// // 	return scerr.NewError("error creating network: primaryUserdata is nil")
	// // }
	// //
	// // Complement userdata for gateway(s) with allocated IP
	// primaryUserdata.PrimaryGatewayPrivateIP = primaryGateway.SafeGetPrivateIP(task)
	// primaryUserdata.PrimaryGatewayPublicIP = primaryGateway.SafeGetPublicIP(task)
	//
	// if failover {
	// 	primaryUserdata.SecondaryGatewayPrivateIP = secondaryGateway.SafeGetPrivateIP(task)
	// 	primaryUserdata.SecondaryGatewayPublicIP = secondaryGateway.SafeGetPublicIP(task)
	//
	// 	if secondaryUserdata == nil {
	// 		return scerr.NewError("error creating network: secondaryUserdata is nil")
	// 	}
	//
	// 	secondaryUserdata.PrimaryGatewayPrivateIP = primaryUserdata.PrimaryGatewayPrivateIP
	// 	secondaryUserdata.PrimaryGatewayPublicIP = primaryUserdata.PrimaryGatewayPublicIP
	// 	secondaryUserdata.SecondaryGatewayPrivateIP = primaryUserdata.SecondaryGatewayPrivateIP
	// 	secondaryUserdata.SecondaryGatewayPublicIP = primaryUserdata.SecondaryGatewayPublicIP
	// }
	//
	// Starts gateway(s) installation
	primaryTask, err = concurrency.NewTask()
	if err != nil {
		return err
	}

	// logrus.Debugf("Updating network metadata '%s' ...", network.Name)
	err = objn.Alter(task, func(clonable data.Clonable, _ *serialize.JSONProperties) error {
		an, ok := clonable.(*abstract.Network)
		if !ok {
			return scerr.InconsistentError("'*abstract.Network' expected, '%s' provided", reflect.TypeOf(clonable).String())
		}
		an.NetworkState = networkstate.PHASE3
		return nil
	})
	if err != nil {
		return err
	}

	// Check if hosts are still attached to network according to metadata
	primaryTask, err = primaryTask.Start(objn.taskInstallPhase3OnGateway, data.Map{
		"host":     primaryGateway,
		"userdata": primaryUserdata,
	})
	if err != nil {
		return err
	}
	if failover && secondaryTask != nil {
		secondaryTask, err = concurrency.NewTask()
		if err != nil {
			return err
		}
		secondaryTask, err = secondaryTask.Start(objn.taskInstallPhase3OnGateway, data.Map{
			"host":     secondaryGateway,
			"userdata": secondaryUserdata,
		})
		if err != nil {
			return err
		}
	}
	_, primaryErr = primaryTask.Wait()
	if primaryErr != nil {
		return primaryErr
	}
	if failover && secondaryTask != nil {
		_, secondaryErr = secondaryTask.Wait()
		if secondaryErr != nil {
			return secondaryErr
		}
	}

	// Updates network state in metadata
	// logrus.Debugf("Updating network metadata '%s' ...", network.Name)
	return objn.Alter(task, func(clonable data.Clonable, _ *serialize.JSONProperties) error {
		an, ok := clonable.(*abstract.Network)
		if !ok {
			return scerr.InconsistentError("'*abstract.Network' expected, '%s' provided", reflect.TypeOf(clonable).String())
		}
		an.NetworkState = networkstate.READY
		return nil
	})
}

// deleteGateway eases a gateway deletion
// Note: doesn't use gw.Delete() because by rule a Delete on a gateway is not permitted
func (objn *network) deleteGateway(task concurrency.Task, gw resources.Host) (err error) {
	name := gw.SafeGetName()
	err = objn.SafeGetService().DeleteHost(gw.SafeGetID())
	if err == nil {
		err = gw.(*host).core.Delete(task)
	}
	if err != nil {
		switch err.(type) {
		case scerr.ErrNotFound:
			logrus.Errorf("Failed to delete gateway '%s', resource not found: %v", name, err)
		case scerr.ErrTimeout:
			logrus.Errorf("Failed to delete gateway '%s', timeout: %v", name, err)
		default:
			logrus.Errorf("Failed to delete gateway '%s': %v", name, err)
		}
	}
	return err
}

func (objn *network) unbindHostFromVIP(task concurrency.Task, vip *abstract.VirtualIP, host resources.Host) error {
	name := host.SafeGetName()
	err := objn.SafeGetService().UnbindHostFromVIP(vip, host.SafeGetID())
	if err != nil {
		switch err.(type) {
		case scerr.ErrNotFound, scerr.ErrTimeout:
			logrus.Debugf("Cleaning up on failure, failed to remove '%s' gateway bind from VIP: %v", name, err)
		default:
			logrus.Debugf("Cleaning up on failure, failed to remove '%s' gateway bind from VIP: %v", name, err)
		}
		return err
	}
	logrus.Infof("Cleaning up on failure, host '%s' bind removed from VIP", name)
	return nil
}

// Browse walks through all the metadata objects in network
func (objn *network) Browse(task concurrency.Task, callback func(*abstract.Network) error) error {
	if objn.IsNull() {
		return scerr.InvalidInstanceError()
	}
	if task == nil {
		return scerr.InvalidParameterError("task", "can't be nil")
	}
	if callback == nil {
		return scerr.InvalidParameterError("callback", "can't be nil")
	}

	return objn.core.BrowseFolder(task, func(buf []byte) error {
		an := abstract.NewNetwork()
		err := an.Deserialize(buf)
		if err != nil {
			return err
		}
		return callback(an)
	})
}

// AttachHost links host ID to the network
func (objn *network) AttachHost(task concurrency.Task, host resources.Host) (err error) {
	if objn.IsNull() {
		return scerr.InvalidInstanceError()
	}
	if task == nil {
		return scerr.InvalidParameterError("task", "cannot be nil")
	}
	if host == nil {
		return scerr.InvalidParameterError("host", "cannot be nil")
	}

	tracer := concurrency.NewTracer(nil, true, "("+host.SafeGetName()+")").Entering()
	defer tracer.OnExitTrace()()
	// defer scerr.OnExitLogError(tracer.TraceMessage(""), &err)()
	defer scerr.OnPanic(&err)()

	hostID := host.SafeGetID()
	hostName := host.SafeGetName()

	return objn.Alter(task, func(_ data.Clonable, props *serialize.JSONProperties) error {
		return props.Alter(task, networkproperty.HostsV1, func(clonable data.Clonable) error {
			networkHostsV1, ok := clonable.(*propertiesv1.NetworkHosts)
			if !ok {
				return scerr.InconsistentError("'*propertiesv1.NetworkHosts' expected, '%s' provided", reflect.TypeOf(clonable).String())
			}
			networkHostsV1.ByID[hostID] = hostName
			networkHostsV1.ByName[hostName] = hostID
			return nil
		})
	})
}

// DetachHost unlinks host ID from network
func (objn *network) DetachHost(task concurrency.Task, hostID string) (err error) {
	if objn.IsNull() {
		return scerr.InvalidInstanceError()
	}
	if task == nil {
		return scerr.InvalidParameterError("task", "cannot be nil")
	}
	if hostID == "" {
		return scerr.InvalidParameterError("hostID", "cannot be empty string")
	}

	tracer := concurrency.NewTracer(nil, true, "('"+hostID+"')").Entering()
	defer tracer.OnExitTrace()()
	// defer scerr.OnExitLogError(tracer.TraceMessage(""), &err)()
	defer scerr.OnPanic(&err)()

	return objn.Alter(task, func(clonable data.Clonable, props *serialize.JSONProperties) error {
		return props.Alter(task, networkproperty.HostsV1, func(clonable data.Clonable) error {
			networkHostsV1, ok := clonable.(*propertiesv1.NetworkHosts)
			if !ok {
				return scerr.InconsistentError("'*propertiesv1.NetworkHosts' expected, '%s' provided", reflect.TypeOf(clonable).String())
			}
			hostName, found := networkHostsV1.ByID[hostID]
			if found {
				delete(networkHostsV1.ByName, hostName)
				delete(networkHostsV1.ByID, hostID)
			}
			return nil
		})
	})
}

// ListHosts returns the list of Host attached to the network (excluding gateway)
func (objn *network) ListHosts(task concurrency.Task) (_ []resources.Host, err error) {
	if objn.IsNull() {
		return nil, scerr.InvalidInstanceError()
	}
	if task == nil {
		return nil, scerr.InvalidParameterError("task", "cannot be nil")
	}

	tracer := concurrency.NewTracer(nil, true, "").Entering()
	defer tracer.OnExitTrace()()
	// defer scerr.OnExitLogError(tracer.TraceMessage(""), &err)()
	defer scerr.OnPanic(&err)()

	var list []resources.Host
	err = objn.Inspect(task, func(clonable data.Clonable, props *serialize.JSONProperties) error {
		return props.Inspect(task, networkproperty.HostsV1, func(clonable data.Clonable) error {
			networkHostsV1, ok := clonable.(*propertiesv1.NetworkHosts)
			if !ok {
				return scerr.InconsistentError("'*propertiesv1.NetworkHosts' expected, '%s' provided", reflect.TypeOf(clonable).String())
			}
			svc := objn.SafeGetService()
			for id := range networkHostsV1.ByID {
				host, err := LoadHost(task, svc, id)
				if err != nil {
					return err
				}
				list = append(list, host)
			}
			return nil
		})
	})
	if err != nil {
		logrus.Errorf("Error listing hosts: %+v", err)
	}
	return list, nil
}

// GetGateway returns the gateway related to network
func (objn *network) GetGateway(task concurrency.Task, primary bool) (_ resources.Host, err error) {
	if objn.IsNull() {
		return nil, scerr.InvalidInstanceError()
	}
	if task == nil {
		return nil, scerr.InvalidParameterError("task", "cannot be nil")
	}

	defer scerr.OnPanic(&err)()

	tracer := concurrency.NewTracer(nil, true, "").Entering()
	defer tracer.OnExitTrace()()
	// defer scerr.OnExitLogError(tracer.TraceMessage(""), &err)()
	defer scerr.OnPanic(&err)()

	var gatewayID string
	err = objn.Inspect(task, func(clonable data.Clonable, _ *serialize.JSONProperties) error {
		an, ok := clonable.(*abstract.Network)
		if !ok {
			return scerr.InconsistentError("'*abstract.Network' expected, '%s' provided", reflect.TypeOf(clonable).String())
		}
		if primary {
			gatewayID = an.GatewayID
		} else {
			gatewayID = an.SecondaryGatewayID
		}
		return nil
	})
	if err != nil {
		return nil, err
	}
	if gatewayID == "" {
		return nil, scerr.NotFoundError("no gateway ID found in network properties")
	}
	return LoadHost(task, objn.SafeGetService(), gatewayID)
}

// SafeGetGateway returns a resources.Host corresponding to the gateway requested. May return HostNull if no gateway exists.
func (objn *network) SafeGetGateway(task concurrency.Task, primary bool) resources.Host {
	host, _ := objn.GetGateway(task, primary)
	return host
}

// Delete deletes network referenced by ref
func (objn *network) Delete(task concurrency.Task) (err error) {
	if objn.IsNull() {
		return scerr.InvalidInstanceError()
	}
	if task == nil {
		return scerr.InvalidParameterError("task", "cannot be nil")
	}

	tracer := concurrency.NewTracer(nil, true, "").WithStopwatch().Entering()
	defer tracer.OnExitTrace()()
	// defer scerr.OnExitLogError(tracer.TraceMessage(""), &err)()
	defer scerr.OnPanic(&err)()

	objn.SafeLock(task)
	defer objn.SafeUnlock(task)

	// var gwID string
	err = objn.Alter(task, func(clonable data.Clonable, props *serialize.JSONProperties) error {
		an, ok := clonable.(*abstract.Network)
		if !ok {
			return scerr.InconsistentError("'*abstract.Network' expected, '%s' provided", reflect.TypeOf(clonable).String())
		}

		svc := objn.SafeGetService()

		// Check if hosts are still attached to network according to metadata
		var errorMsg string
		innerErr := props.Inspect(task, networkproperty.HostsV1, func(clonable data.Clonable) error {
			networkHostsV1, ok := clonable.(*propertiesv1.NetworkHosts)
			if !ok {
				return scerr.InconsistentError("'*propertiesv1.NetworkHosts' expected, '%s' provided", reflect.TypeOf(clonable).String())
			}
			hostsLen := uint(len(networkHostsV1.ByName))
			if hostsLen > 0 {
				list := make([]string, 0, hostsLen)
				for k := range networkHostsV1.ByName {
					list = append(list, k)
				}
				verb := "are"
				if hostsLen == 1 {
					verb = "is"
				}
				errorMsg = fmt.Sprintf("cannot delete network '%s': %d host%s %s still attached to it: %s",
					an.Name, hostsLen, strprocess.Plural(hostsLen), verb, strings.Join(list, ", "))
				return scerr.NotAvailableError(errorMsg)
			}
			return nil
		})
		if innerErr != nil {
			return innerErr
		}

		// Leave a chance to abort
		taskStatus, _ := task.GetStatus()
		if taskStatus == concurrency.ABORTED {
			return scerr.AbortedError("", nil)
		}

		// 1st delete primary gateway
		if an.GatewayID != "" {
			stop := false
			rh, innerErr := LoadHost(task, svc, an.GatewayID)
			if innerErr != nil {
				if _, ok := innerErr.(scerr.ErrNotFound); !ok {
					return innerErr
				}
				stop = true
			}
			if !stop {
				if rh != nil {
					logrus.Debugf("Deleting gateway '%s'...", rh.SafeGetName())
					innerErr = objn.deleteGateway(task, rh)
					if innerErr != nil { // allow no gateway, but log it
						if _, ok := err.(scerr.ErrNotFound); ok {
							logrus.Errorf("Failed to delete primary gateway: %s", innerErr.Error())
						} else {
							return innerErr
						}
					}
				}
			} else {
				logrus.Infof("Primary Gateway of network '%s' appears to be already deleted", an.Name)
			}
		}

		// 2nd delete secondary gateway
		if an.SecondaryGatewayID != "" {
			stop := false
			rh, innerErr := LoadHost(task, svc, an.SecondaryGatewayID)
			if innerErr != nil {
				if _, ok := innerErr.(scerr.ErrNotFound); !ok {
					return innerErr
				}
				stop = true
			}
			if !stop {
				if rh != nil {
					logrus.Debugf("Deleting gateway '%s'...", rh.SafeGetName())
					innerErr = objn.deleteGateway(task, rh)
					if innerErr != nil { // allow no gateway, but log it
						if _, ok := innerErr.(scerr.ErrNotFound); ok { // nolint
							logrus.Errorf("failed to delete secondary gateway: %s", innerErr.Error())
						} else {
							return innerErr
						}
					}
				}
			} else {
				logrus.Infof("Secondary Gateway of network '%s' appears to be already deleted", an.Name)
			}
		}

		// 3rd delete VIP if needed
		if an.VIP != nil {
			innerErr = svc.DeleteVIP(an.VIP)
			if innerErr != nil {
				// FIXME: THINK Should we exit on failure ?
				logrus.Errorf("failed to delete VIP: %v", innerErr)
			}
		}

		waitMore := false
		// delete network, with tolerance
		innerErr = svc.DeleteNetwork(an.ID)
		if innerErr != nil {
			switch innerErr.(type) {
			case scerr.ErrNotFound:
				// If network doesn't exist anymore on the provider infrastructure, don't fail to cleanup the metadata
				logrus.Warnf("network not found on provider side, cleaning up metadata.")
				return err
			case scerr.ErrTimeout:
				logrus.Error("cannot delete network due to a timeout")
				waitMore = true
			default:
				logrus.Error("cannot delete network, other reason")
			}
		}
		if waitMore {
			errWaitMore := retry.WhileUnsuccessfulDelay1Second(
				func() error {
					recNet, recErr := svc.GetNetwork(an.ID)
					if recNet != nil {
						return fmt.Errorf("still there")
					}
					if _, ok := recErr.(scerr.ErrNotFound); ok {
						return nil
					}
					return scerr.Wrap(recErr, "another kind of error")
				},
				temporal.GetContextTimeout(),
			)
			if errWaitMore != nil {
				innerErr = scerr.AddConsequence(err, errWaitMore)
			}
		}
		return innerErr
	})
	if err != nil {
		return err
	}

	// Delete metadata
	return objn.core.Delete(task)
}

// GetDefaultRouteIP returns the IP of the LAN default route
func (objn *network) GetDefaultRouteIP(task concurrency.Task) (ip string, err error) {
	if objn.IsNull() {
		return "", scerr.InvalidInstanceError()
	}
	if task == nil {
		return "", scerr.InvalidParameterError("task", "cannot be nil")
	}

	ip = ""
	err = objn.Inspect(task, func(clonable data.Clonable, _ *serialize.JSONProperties) error {
		an, ok := clonable.(*abstract.Network)
		if !ok {
			return scerr.InconsistentError("'*abstract.Network' expected, '%s' provided", reflect.TypeOf(clonable).String())
		}
		if an.VIP != nil && an.VIP.PrivateIP != "" {
			ip = an.VIP.PrivateIP
		} else {
			objpgw, innerErr := LoadHost(task, objn.SafeGetService(), an.GatewayID)
			if innerErr != nil {
				return innerErr
			}
			ip = objpgw.SafeGetPrivateIP(task)
			return nil
		}
		return nil
	})
	return ip, err
}

// SafeGetDefaultRouteIP ...
func (objn *network) SafeGetDefaultRouteIP(task concurrency.Task) string {
	if objn.IsNull() {
		return ""
	}
	ip, _ := objn.GetDefaultRouteIP(task)
	return ip
}

// GetEndpointIP returns the IP of the internet IP to reach the network
func (objn *network) GetEndpointIP(task concurrency.Task) (ip string, err error) {
	if objn.IsNull() {
		return "", scerr.InvalidInstanceError()
	}
	if task == nil {
		return "", scerr.InvalidParameterError("task", "cannot be nil")
	}

	ip = ""
	err = objn.Inspect(task, func(clonable data.Clonable, _ *serialize.JSONProperties) error {
		an, ok := clonable.(*abstract.Network)
		if !ok {
			return scerr.InconsistentError("'*abstract.Network' expected, '%s' provided", reflect.TypeOf(clonable).String())
		}
		if an.VIP != nil && an.VIP.PublicIP != "" {
			ip = an.VIP.PublicIP
		} else {
			objpgw, inErr := LoadHost(task, objn.SafeGetService(), an.GatewayID)
			if inErr != nil {
				return inErr
			}
			ip = objpgw.SafeGetPublicIP(task)
			return nil
		}
		return nil
	})
	return ip, err
}

// SafeGetEndpointIP ...
func (objn *network) SafeGetEndpointIP(task concurrency.Task) string {
	if objn.IsNull() {
		return ""
	}
	ip, _ := objn.GetEndpointIP(task)
	return ip
}

// HasVirtualIP tells if the network uses a VIP a default route
func (objn *network) HasVirtualIP(task concurrency.Task) bool {
	if objn.IsNull() {
		logrus.Errorf(scerr.InvalidInstanceError().Error())
		return false
	}

	var found bool
	err := objn.Inspect(task, func(clonable data.Clonable, _ *serialize.JSONProperties) error {
		an, ok := clonable.(*abstract.Network)
		if !ok {
			return scerr.InconsistentError("'*abstract.Network' expected, '%s' provided", reflect.TypeOf(clonable).String())
		}
		found = an.VIP != nil
		return nil
	})
	return err == nil && found
}

// GetVirtualIP returns an abstract.VirtualIP used by gateway HA
func (objn *network) GetVirtualIP(task concurrency.Task) (vip *abstract.VirtualIP, err error) {
	if objn == nil {
		return nil, scerr.InvalidInstanceError()
	}
	if task == nil {
		return nil, scerr.InvalidParameterError("task", "cannot be nil")
	}

	err = objn.Inspect(task, func(clonable data.Clonable, props *serialize.JSONProperties) error {
		an, ok := clonable.(*abstract.Network)
		if !ok {
			return scerr.InconsistentError("'*abstract.Network' expected, '%s' provided", reflect.TypeOf(clonable).String())
		}
		vip = an.VIP
		return nil
	})
	if err != nil {
		return nil, scerr.Wrap(err, "cannot get network virtual IP")

	}
	if vip == nil {
		return nil, scerr.NotFoundError("failed to find Virtual IP binded to gateways for network '%s'", objn.SafeGetName())
	}
	return vip, nil
}

// GetCIDR returns the CIDR of the network
func (objn *network) GetCIDR(task concurrency.Task) (cidr string, err error) {
	if objn == nil {
		return "", scerr.InvalidInstanceError()
	}
	if task == nil {
		return "", scerr.InvalidParameterError("task", "cannot be nil")
	}

	cidr = ""
	err = objn.Inspect(task, func(clonable data.Clonable, _ *serialize.JSONProperties) error {
		an, ok := clonable.(*abstract.Network)
		if !ok {
			return scerr.InconsistentError("'*abstract.Network' expected, '%s' provided", reflect.TypeOf(clonable).String())
		}
		cidr = an.CIDR
		return nil
	})
	return cidr, err
}

// SafeGetCIDR returns the CIDR of the network
// Intended to be used when objn is notoriously not nil (because previously checked)
func (objn *network) SafeGetCIDR(task concurrency.Task) string {
	cidr, _ := objn.GetCIDR(task)
	return cidr
}

// ToProtocol converts resources.Network to protocol.Network
func (objn *network) ToProtocol(task concurrency.Task) (_ *protocol.Network, err error) {
	if objn == nil {
		return nil, scerr.InvalidInstanceError()
	}
	if task == nil {
		return nil, scerr.InvalidParameterError("task", "cannot be nil")
	}

	tracer := concurrency.NewTracer(task, true, "").Entering()
	defer tracer.OnExitTrace()()

	defer func() {
		if err != nil {
			err = scerr.Wrap(err, "failed to convert resources.Network to *protocol.Network")
		}
	}()

	var (
		secondaryGatewayID string
		gw                 resources.Host
		vip                *abstract.VirtualIP
	)

	// Get primary gateway ID
	gw, err = objn.GetGateway(task, true)
	if err != nil {
		return nil, err
	}
	primaryGatewayID := gw.SafeGetID()

	// Get secondary gateway id if such a gateway exists
	gw, err = objn.GetGateway(task, false)
	if err != nil {
		if _, ok := err.(scerr.ErrNotFound); !ok {
			return nil, err
		}
	} else {
		secondaryGatewayID = gw.SafeGetID()
	}

	pn := &protocol.Network{
		Id:                 objn.SafeGetID(),
		Name:               objn.SafeGetName(),
		Cidr:               objn.SafeGetCIDR(task),
		GatewayId:          primaryGatewayID,
		SecondaryGatewayId: secondaryGatewayID,
		Failover:           objn.HasVirtualIP(task),
		// State:              objn.SafeGetState(),
	}

	vip, err = objn.GetVirtualIP(task)
	if err != nil {
		if _, ok := err.(scerr.ErrNotFound); !ok {
			return nil, err
		}
	}
	if vip != nil {
		pn.VirtualIp = converters.VirtualIPFromAbstractToProtocol(*vip)
	}

	return pn, nil
}<|MERGE_RESOLUTION|>--- conflicted
+++ resolved
@@ -483,66 +483,11 @@
 		return err
 	}
 
-<<<<<<< HEAD
 	// // Starts final gateway(s) configuration script
 	// primaryTask, err = concurrency.NewTask()
 	// if err != nil {
 	// 	return err
 	// }
-=======
-	// Starts gateway(s) installation
-	primaryTask, err = concurrency.NewTask()
-	if err != nil {
-		return err
-	}
-
-	primaryTask, err = primaryTask.Start(objn.taskWaitForInstallPhase1OnGateway, primaryGateway)
-	if err != nil {
-		return err
-	}
-	if failover && secondaryTask != nil {
-		secondaryTask, err = concurrency.NewTask()
-		if err != nil {
-			return err
-		}
-		secondaryTask, err = secondaryTask.Start(objn.taskWaitForInstallPhase1OnGateway, secondaryGateway)
-		if err != nil {
-			return err
-		}
-	}
-	_, primaryErr = primaryTask.Wait()
-	if primaryErr != nil {
-		return primaryErr
-	}
-	if failover && secondaryTask != nil {
-		_, secondaryErr = secondaryTask.Wait()
-		if secondaryErr != nil {
-			return secondaryErr
-		}
-	}
-
-	if primaryUserdata == nil {
-		return scerr.NewError("error creating network: primaryUserdata is nil")
-	}
-
-	// Complement userdata for gateway(s) with allocated IP
-	primaryUserdata.PrimaryGatewayPrivateIP = primaryGateway.SafeGetPrivateIP(task)
-	primaryUserdata.PrimaryGatewayPublicIP = primaryGateway.SafeGetPublicIP(task)
-
-	if failover {
-		primaryUserdata.SecondaryGatewayPrivateIP = secondaryGateway.SafeGetPrivateIP(task)
-		primaryUserdata.SecondaryGatewayPublicIP = secondaryGateway.SafeGetPublicIP(task)
-
-		if secondaryUserdata == nil {
-			return scerr.NewError("error creating network: secondaryUserdata is nil")
-		}
-
-		secondaryUserdata.PrimaryGatewayPrivateIP = primaryUserdata.PrimaryGatewayPrivateIP
-		secondaryUserdata.PrimaryGatewayPublicIP = primaryUserdata.PrimaryGatewayPublicIP
-		secondaryUserdata.SecondaryGatewayPrivateIP = primaryUserdata.SecondaryGatewayPrivateIP
-		secondaryUserdata.SecondaryGatewayPublicIP = primaryUserdata.SecondaryGatewayPublicIP
-	}
->>>>>>> 07d74b6f
 
 	// primaryTask, err = primaryTask.Start(objn.taskWaitForInstallPhase1OnGateway, primaryGateway)
 	// if err != nil {
