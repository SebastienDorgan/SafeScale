#
# Copyright 2018-2019, CS Systemes d'Information, http://www.c-s.fr
#
# Licensed under the Apache License, Version 2.0 (the "License");
# you may not use this file except in compliance with the License.
# You may obtain a copy of the License at
#
#     http://www.apache.org/licenses/LICENSE-2.0
#
# Unless required by applicable law or agreed to in writing, software
# distributed under the License is distributed on an "AS IS" BASIS,
# WITHOUT WARRANTIES OR CONDITIONS OF ANY KIND, either express or implied.
# See the License for the specific language governing permissions and
# limitations under the License.

export SF_BASEDIR=/opt/safescale
export SF_ETCDIR=${SF_BASEDIR}/etc
export SF_BINDIR=${SF_BASEDIR}/bin
export SF_VARDIR=${SF_BASEDIR}/var
export SF_TMPDIR=${SF_VARDIR}/tmp
export SF_LOGDIR=${SF_VARDIR}/log

declare -x SF_SERIALIZED_FACTS=$(mktemp)
declare -A FACTS
export LINUX_KIND=
export VERSION_ID=

sfFail() {
    if [ $# -eq 1 ]; then
        if [ $1 -ne 0 ]; then
            echo "An error occurred: $1"
        fi
    elif [ $# -eq 2 -a $1 -ne 0 ]; then
        echo "An error occurred (errorcode $1): $2"
    fi
    exit $1
}

function sfExit() {
    exit 0
}

sfFinishPreviousInstall() {
    local unfinished=$(dpkg -l | grep -v ii | grep -v rc | tail -n +4 | wc -l)
    if [[ "$unfinished" == 0 ]]; then
        echo "good"
    else
        sudo dpkg --configure -a --force-all
    fi
}
export -f sfFinishPreviousInstall

# sfWaitForApt waits an already running apt-like command to finish
sfWaitForApt() {
  sfFinishPreviousInstall || true
  sfWaitLockfile apt /var/{lib/{dpkg,apt/lists},cache/apt/archives}/lock
}
export -f sfWaitForApt

# sfApt does exactly what apt does, but we call sfWaitForApt first
sfApt() {
    sfWaitForApt
    DEBIAN_FRONTEND=noninteractive apt "$@"
}
export -f sfApt

sfWaitLockfile() {
    local ROUNDS=600
    name=$1
    shift
    params="$@"
    echo "check $name lock"
    echo ${params}
    if fuser ${params} &>/dev/null; then
        echo "${name} is locked, waiting... "
        local i
        for i in $(seq $ROUNDS); do
            sleep 6
            fuser ${params} &>/dev/null || break
        done
        if [ $i -ge $ROUNDS ]; then
            echo "Timed out waiting (1 hour!) for ${name} lock!"
            exit 100
        else
            t=$(($i*6))
            echo "${name} is unlocked (waited $t seconds), continuing."
        fi
    else
        echo "${name} is ready"
    fi
}
export -f sfWaitLockfile

sfIP2long() {
    local a b c d
    IFS=. read -r a b c d <<<$*
    echo $(((((((a << 8) | b) << 8) | c) << 8) | d))
}

sfLong2IP() {
    local ui32=$1
    local ip n
    for n in 1 2 3 4; do
        ip=$((ui32 & 0xff))${ip:+.}$ip
        ui32=$((ui32 >> 8))
    done
    echo $ip
}

# Convert netmask to CIDR
sfNetmask2cidr() {
    # Assumes there's no "255." after a non-255 byte in the mask
    local x=${1##*255.}
    set -- 0^^^128^192^224^240^248^252^254^ $(( (${#1} - ${#x})*2 )) ${x%%.*}
    x=${1%%$3*}
    echo $(( $2 + (${#x}/4) ))
}
export -f sfNetmask2cidr

# Convert CIDR to netmask
sfCidr2netmask() {
    local bits=${1#*/}
    local mask=$((0xffffffff << (32-$bits)))
    sfLong2IP $mask
}
export -f sfCidr2netmask

# Convert CIDR to network
sfCidr2network()
{
    local base=${1%%/*}
    local bits=${1#*/}
    local long=$(sfIP2long $base); shift
    local mask=$((0xffffffff << (32-$bits))); shift
    sfLong2IP $((long & mask))
}
export -f sfCidr2network

# Convert CIDR to broadcast
sfCidr2broadcast()
{
    local base=${1%%/*}
    local bits=${1#*/}
    local long=$(sfIP2long $base); shift
    local mask=$((0xffffffff << (32-$bits))); shift
    sfLong2IP $((long | ~mask))
}
export -f sfCidr2broadcast

sfCidr2iprange() {
    local network=$(sfCidr2network $1)
    local broadcast=$(sfCidr2broadcast $1)
    echo ${network}-${broadcast}
}
export -f sfCidr2iprange

# sfAsyncStart <what> <duration> <command>...
sfAsyncStart() {
    local pid=${1}_PID
    local log=${1}.log
    local duration=$2
    shift 2
    #/usr/bin/tim is only set on ubuntu (not debian)
    timeout $duration /usr/bin/time -p $* &>${SF_LOGDIR}/$log &
    eval "$pid=$!"
}
export -f sfAsyncStart

# sfAsyncWait <what>
# return 0 on success, !=0 on failure
sfAsyncWait() {
    local pid="${1}_PID"
    local log="${1}.log"
    eval "wait \$$pid"
    rc=$?
    eval "unset $pid"
    [ -f "${SF_LOGDIR}/$log" ] && cat "${SF_LOGDIR}/$log"
    [ $rc -ne 0 ] && {
        [ $rc -eq 124 ] && echo "timeout"
        return $rc
    }
    rm -f ${SF_LOGDIR}/$log
    return 0
}
export -f sfAsyncWait

# sfRetry <timeout> <delay> command
# retries command until success, with sleep of <delay> seconds
sfRetry() {
    local timeout=$1
    local delay=$2
    shift 2
    local result

    { code=$(</dev/stdin); } <<-EOF
        fn() {
            local r
            local rc
            while true; do
                r=\$($*)
                rc=\$?
                [ \$rc -eq 0 ] && echo \$r && break
                sleep $delay
            done
            return \$rc
        }
        export -f fn
EOF
    eval "$code"
      result=$(timeout $timeout bash -c -x fn)
    rc=$?
    unset fn
    [ $rc -eq 0 ] && echo $result && return 0
    echo "sfRetry: timeout!"
    return $rc
}
export -f sfRetry

# sfFirewall sets a runtime firewall rule (using firewall-cmd, so arguments are firewall-cmd ones)
# rule doesn't need sfFirewallReload to be applied, but isn't save as permanent (except if you add --permanent parameter,
# but you may use sfFirewallAdd in this case)
sfFirewall() {
    [ $# -eq 0 ] && return 0
    which firewall-cmd &>/dev/null || return 1
    # Restart firewalld if failed
    if [ "$(sfGetFact "use_systemd")" = "1" ]; then
        if sudo systemctl is-failed firewalld; then
            sudo systemctl restart firewalld || return $?
        fi
    fi
    # sudo may be superfluous if executed as root, but won't harm
    sudo firewall-cmd "$@"
}
export -f sfFirewall

# sfFirewallAdd sets a permanent firewall rule (using firewall-cmd, so arguments are firewall-cmd ones)
# sfFirewallReload needed to apply rule
sfFirewallAdd() {
    sfFirewall --permanent "$@"
}
export -f sfFirewallAdd

# sfFirewallReload reloads firewall rules
sfFirewallReload() {
    which firewall-cmd &>/dev/null || return 1
    # sudo may be superfluous if executed as root, but won't harm
    sudo firewall-cmd --reload
}
export -f sfFirewallReload

# sfInstall installs a package and exits if it fails...
sfInstall() {
    case $LINUX_KIND in
        debian|ubuntu)
            export DEBIAN_FRONTEND=noninteractive
            sfRetry 5m 3 "sfApt update"
            sfApt install $1 -y || exit 194
            which $1 || exit 194
            ;;
        centos|rhel)
            yum install -y $1 || exit 194
            which $1 || exit 194
            ;;
        *)
            echo "Unsupported operating system '$LINUX_KIND'"
            exit 195
            ;;
    esac
    return 0
}
export -f sfInstall

# sfDownload url filename timeout delay
sfDownload() {
    local url="$1"
    local encoded=$(echo "$url" | md5sum | cut -d' ' -f1)
    local filename="$2"
    local timeout=$3
    local delay=$4
    local name=DOWN_${encoded}_LOAD
    local fn=download_$encoded
    { code=$(</dev/stdin); } <<-EOF
        $fn() {
            while true; do
                #wget -q -nc -O "$filename" "$url"
                curl -L -k -SsL "$url" >"$filename"
                rc=\$?
                # if $filename exists, remove it and restart without delay
                [ \$rc -eq 1 ] && rm -f $filename && continue
                # break if download succeeded or if not found (no benefit to loop on this kind of error)
                [ \$rc -eq 0 -o \$rc -eq 8 ] && break
                sleep $delay
            done
            return \$rc
        }
        export -f $fn
EOF
    eval "$code"
  sfAsyncStart $name $timeout bash -c -x $fn
    sfAsyncWait $name
    rc=$?
    unset $fn
    return $rc
}
export -f sfDownload

__create_dropzone() {
    mkdir -p ~cladm/.dropzone
    chown cladm:cladm ~cladm/.dropzone
    chmod ug+s ~cladm/.dropzone
}

sfDownloadInDropzone() {
    __create_dropzone &>/dev/null
    ( cd ~cladm/.dropzone && sfDownload "$@")
}
export -f sfDownloadInDropzone

# Copy local file to drop zone in remote
sfDropzonePush() {
    local file="$1"
    __create_dropzone &>/dev/null
    cp -rf "$file" ~cladm/.dropzone/
    chown -R cladm:cladm ~cladm/.dropzone
}
export -f sfDropzonePush

# Copy content of local dropzone to remote dropzone (parameter can be IP or name)
sfDropzoneSync() {
    local remote="$1"
    __create_dropzone &>/dev/null
    scp $__cluster_admin_ssh_options__ -r ~cladm/.dropzone cladm@${remote}:~/
}
export -f sfDropzoneSync

# Moves all files in drop zone to folder (1st parameter)
# if 2nd parameter is set, moves only the file on folder
sfDropzonePop() {
<<<<<<< HEAD
	local dest="$1"
	local file="$2"
	__create_dropzone &>/dev/null
	mkdir -p "$dest" &>/dev/null
	if [ $# -eq 1 ]; then
		mv -f ~cladm/.dropzone/* "$dest"
	else
		mv -f ~cladm/.dropzone/"$file" "$dest"
	fi
=======
    [ $# -eq 0 ] && return 1
    local dest="$1"
    local file=
    [ $# -eq 2 ] && file="$2"
    __create_dropzone &>/dev/null
    mkdir -p "$dest" &>/dev/null
    if [ $# -eq 1 ]; then
        mv -f ~cladm/.dropzone/* "$dest"
    else
        mv -f ~cladm/.dropzone/"$file" "$dest"
    fi
>>>>>>> f74fce89
}
export -f sfDropzonePop

sfDropzoneUntar() {
    local file="$1"
    local dest="$2"
    shift 2
    __create_dropzone &>/dev/null
    tar zxvf ~cladm/.dropzone/"$file" -C "$dest"
}
export -f sfDropzoneUntar

sfDropzoneClean() {
    rm -rf ~cladm/.dropzone/* ~cladm/.dropzone/.[^.]*
}
export -f sfDropzoneClean

# Executes a remote command with SSH
sfRemoteExec() {
    local remote=$1
    shift
    ssh $__cluster_admin_ssh_options__ cladm@$remote $*
}
export -f sfRemoteExec

sfKubectl() {
    sudo -u cladm -i kubectl "$@"
}
export -f sfKubectl

sfDcos() {
    sudo -u cladm -i dcos "$@"
}
export -f sfDcos

sfMarathon() {
    sudo -u cladm -i marathon "$@"
}
export -f sfMarathon

sfProbeGPU() {
    if which lspci &>/dev/null; then
        val=$(lspci | grep nvidia 2>/dev/null) || true
        [ ! -z "$val" ] && FACTS["nVidia GPU"]=$val || true
    fi
}
export -f sfProbeGPU

sfEdgeProxyReload() {
    id=$(sfGetFact "edgeproxy4network_docker_id")
    if [ ! -z ${id+x} ]; then
        docker exec $id kong reload >/dev/null
        return $?
    fi
    return 1
}
export -f sfEdgeProxyReload

sfReverseProxyReload() {
    sfEdgeProxyReload
}
export -f sfReverseProxyReload

sfIngressReload() {
    id=$(sfGetFact "ingress4platform_docker_id")
    if [ ! -z ${id+x} ]; then
        docker exec $id kong reload >/dev/null
        return $?
    fi
    return 1
}
export -f sfIngressReload

# This function allows to create a database on platform PostgreSQL
# It is intended to be used on one of the platform PostgreSQL servers in the cluster
sfPgsqlCreateDatabase() {
    [ $# -eq 0 ] && echo "missing dbname" && return 1
    local dbname=$1
    if [ -z "$dbname" ]; then
        echo "missing dbname"
        return 1
    fi
    local owner=
    [ $# -eq 2 ] && owner=$2
    id=$(sfGetFact "postgresql4platform_docker_id")
    if [ ! -z ${id+x} ]; then
        local cmd='CREATE DATABASE "'$dbname'"'
        [ ! -z "$owner" ] && cmd="$cmd OWNER $owner"
        docker exec $id psql -h {{ .DefaultRouteIP }} -p 63008 -U postgres -c "$cmd"
        return $?
    fi
    return 1
}
export -f sfPgsqlCreateDatabase

sfPgsqlDropDatabase() {
    local dbname=$1
    if [ -z "$dbname" ]; then
        echo "missing dbname"
        return 1
    fi
    id=$(sfGetFact "postgresql4platform_docker_id")
    [ -z ${id+x} ] && return 1

    local cmd="SELECT pg_terminate_backend(pid) FROM pg_stat_activity WHERE pid <> pg_backend_pid() AND datname = '${dbname}'"
    docker exec $id psql -h {{ .DefaultRouteIP }} -p 63008 -U postgres -c "$cmd"
    retcode=$?
    if [ $retcode -eq 0 ]; then
        sfRetry 1m 5 "docker exec $id psql -h {{ .DefaultRouteIP }} -p 63008 -U postgres -c 'DROP DATABASE IF EXISTS \"'$dbname'\"'"
        retcode=$?
    fi
    return $retcode
}
export -f sfPgsqlDropDatabase

# This function allows to create a database on platform PostgreSQL
# Role name and optional options are passed as parameter, password is passed in stdin. example:
#     echo "toto" | sfPgsqlCreateRole my_role CREATEDB LOGIN
#     "toto" is the password, "my_role" is the role name
# It is intended to be used on one of the platform PostgreSQL servers in the cluster
sfPgsqlCreateRole() {
    local rolename=$1
    shift
    [ -z "$rolename" ] && echo "missing role name" && return 1
    local options="$*"

    local password=
    read -t 1 password

    id=$(sfGetFact "postgresql4platform_docker_id")
    [ -z ${id+x} ] && return 1

    local cmd="CREATE ROLE $rolename"
    [ ! -z "$options" ] && cmd="$cmd $options"
    docker exec $id psql -h {{ .DefaultRouteIP }} -p 63008 -U postgres -c "$cmd" && echo -n "$password" | sfPgsqlUpdatePassword $rolename
}
export -f sfPgsqlCreateRole

# This function allows to drop a database on platform PostgreSQL
# Role name is passed as parameter
# It is intended to be used on one of the platform PostgreSQL servers in the cluster
sfPgsqlDropRole() {
    local rolename=$1
    id=$(sfGetFact "postgresql4platform_docker_id")
    [ -z ${id+x} ] && return 1

    sleep 1
    local cmd="DROP ROLE IF EXISTS $rolename"
    sfRetry 1m 5 docker exec $id psql -h {{ .DefaultRouteIP }} -p 63008 -U postgres -c "'$cmd'"
}
export -f sfPgsqlDropRole

__cluster_admin_ssh_options__="-i ~cladm/.ssh/id_rsa -oIdentitiesOnly=yes -oStrictHostKeyChecking=no -oUserKnownHostsFile=/dev/null -oPubkeyAuthentication=yes -oPasswordAuthentication=no -oLogLevel=error"

# This function allows to update password of a user on platform PostgreSQL
# Username is passed as parameter to the function, password is passed in stdin. example:
#     echo "toto" | sfPgPoolUpdatePassword tata
#     "toto" is the password, "tata" is the username
# It is intended to be used on one of the platform PostgreSQL servers in the cluster
sfPgsqlUpdatePassword() {
    local username=${1}
    if [ -z "$username" ]; then
        echo "username is missing"
        return 1
    fi

    local password
    read -t 1 password
    [ -z "$password" ] && echo "missing password from pipe" && return 1

    id=$(sfGetFact "postgresql4platform_docker_id")
    [ -z ${id+x} ] && return 1

    docker exec $id psql -h {{ .DefaultRouteIP }} -p 63008 -U postgres -c "ALTER USER $username WITH PASSWORD '$password'"
    retcode=$?
    if [ $retcode -eq 0 ]; then
        for i in {{ range .MasterIPs }}{{.}} {{end}}; do
            id=$(ssh $__cluster_admin_ssh_options__ cladm@$i docker ps {{ "--format '{{.Names}}:{{.ID}}'" }} 2>/dev/null | grep postgresql4platform_pooler | cut -d: -f2)
            retcode=$?
            if [ $retcode -eq 0 -a ! -z "$id" ]; then
                ssh $__cluster_admin_ssh_options__ cladm@$i docker exec $id /usr/local/bin/update_password.sh $username "$password"
                retcode=$?
            fi
            [ $retcode -ne 0 ] && break
        done
    fi
    return $retcode
}
export -f sfPgsqlUpdatePassword

# sfKeycloakRun allows to execute keycloak admin command
# Intended to be use on target masters:any
sfKeycloakRun() {
    local id=$(sfGetFact "keycloak4platform_docker_id")
    [ $? -ne 0 -o -z ${id+x} ] && echo "failed to find keycloak container" && return 1

    local _stdin=
    local _fc
    read -N1 -t1 _fc && {
        [ $? -le 128 ] && {
            IFS= read -rd '' _stdin
            _stdin="$_fc$_stdin"
        }
    }

    if [ -z "$_stdin" ]; then
        docker exec -i $id bash <<BASH
/opt/jboss/keycloak/bin/kcadm.sh $@ --no-config --server http://{{ .HostIP }}:63010/auth
BASH
    else
        docker exec -i $id bash <<BASH
/opt/jboss/keycloak/bin/kcadm.sh $@ --no-config --server http://{{ .HostIP }}:63010/auth -f - <<KCADM
$_stdin
KCADM
BASH
    fi
}
export -f sfKeycloakRun

# Returns all the information about the client passed as first parameters
# Subsequent parameters ((--realm, --user, --password, ...) are passed as-is to kcadm.sh
sfKeycloakGetClient() {
    [ $# -eq 0 ] && return 1
    local name=$1
    shift
    sfKeycloakRun get clients $@ | tail -n +1 | jq ".[] | select(.clientId == \"$name\")"
}
export -f sfKeycloakGetClient

sfKeycloakDeleteClient() {
    [ $# -eq 0 ] && return 1
    local name=$1
    shift

    local clientID=$(sfKeycloakGetClient $name $@)
    [ -z "$clientID" ] && return 1

    sfKeycloakRun delete clients/$clientID $@
}
export -f sfKeycloakDeleteClient

# Returns all the information about the group passed as first parameters
# Subsequent parameters ((--realm, --user, --password, ...) are passed as-is to kcadm.sh
sfKeycloakGetGroup() {
    [ $# -eq 0 ] && return 1
    local name=$1
    shift
    sfKeycloakRun get groups $@ | tail -n +1 | jq ".[] | select(.name == \"$name\")"
}
export -f sfKeycloakGetGroup

sfKeycloakDeleteGroup() {
    [ $# -eq 0 ] && return 1
    local name=$1
    shift

    local clientID=$(sfKeycloakGetGroup $name $@)
    [ -z "$clientID" ] && return 1

    sfKeycloakRun delete clients/$clientID $@
}
export -f sfKeycloakDeleteGroup

# sfService abstracts the command to use to manipulate services
sfService() {
    [ $# -ne 2 ] && return 1

    local use_systemd=$(sfGetFact "use_systemd")
    local redhat_like=$(sfGetFact "redhat_like")

    # Preventively run daemon-reload in case of changes
    [ "$use_systemd" = "1" ] && systemctl daemon-reload

    case $1 in
        enable)
            [ "$use_systemd" = "1" ] && systemctl enable $2 && return $?
            [ "$redhat_like" = "1" ] && chkconfig $2 on && return $?
            ;;
        disable)
            [ "$use_systemd" = "1" ] && systemctl disable $2 && return $?
            [ "$redhat_like" = "1" ] && chkconfig $2 off && return $?
            ;;
        start)
            [ "$use_systemd" = "1" ] && systemctl start $2 && return $?
            [ "$redhat_like" = "1" ] && service $2 start && return $?
            ;;
        stop)
            [ "$use_systemd" = "1" ] && systemctl stop $2 && return $?
            [ "$redhat_like" = "1" ] && service $2 stop && return $?
            ;;
        restart)
            [ "$use_systemd" = "1" ] && systemctl restart $2 && return $?
            [ "$redhat_like" = "1" ] && service $2 restart && return $?
            ;;
        reload)
            [ "$use_systemd" = "1" ] && systemctl reload $2 && return $?
            [ "$redhat_like" = "1" ] && service $2 reload && return $?
            ;;
        status)
            [ "$use_systemd" = "1" ] && systemctl status $2 && return $?
            [ "$redhat_like" = "1" ] && service $2 status && return $?
            ;;
        *)
            echo "sfService(): unhandled command '$1'"
            ;;
    esac
    return 1
}
export -f sfService

# Displays the subnet of the docker bridge
sfSubnetOfDockerBridge() {
    sfSubnetOfDockerNetwork bridge
}
export -f sfSubnetOfDockerBridge

# Displays the subnet of the docker swarm bridge
sfSubnetOfDockerSwarmBridge() {
    sfSubnetOfDockerNetwork docker_gwbridge
}
export -f sfSubnetOfDockerSwarmBridge

# Displays the subnet of a docker network
sfSubnetOfDockerNetwork() {
    [ $# -ne 1 ] && return 1
    docker network inspect $1 {{ "--format '{{json .}}'" }} | jq -r .IPAM.Config[0].Subnet
}
export -f sfSubnetOfDockerNetwork

# tells if a container using a specific image (and optionnaly name) is running in standalone mode
sfDoesDockerRunContainer() {
    [ $# -eq 0 ] && return 1
    local IMAGE=$1
    shift
    local INSTANCE=
    [ $# -ge 1 ] && INSTANCE=$1

    local LIST=$(docker container ls {{ "--format '{{.Image}}|{{.Names}}|{{.Status}}'" }})
    [ -z "$LIST" ] && return 1
    [ "$IMAGE" != "$(echo "$LIST" | cut -d'|' -f1 | grep "$IMAGE" | uniq)" ] && return 1
    [ ! -z "$INSTANCE" -a "$INSTANCE" != "$(echo "$LIST" | cut -d'|' -f2 | grep "$INSTANCE" | uniq)" ] && return 1
    echo $LIST | cut -d'|' -f3 | grep -i "^up" &>/dev/null || return 1
    return 0
}
export -f sfDoesDockerRunContainer

# tells if a container using a specific image and name is running in Swarm mode
sfDoesDockerRunService() {
    [  $# -ne 2 ] && return 1
    local IMAGE=$1
    local NAME=$2

    local LIST=$(docker service ps $NAME {{ "--format '{{.Image}}|{{.Name}}|{{.CurrentState}}'" }})
    if [ -z "$LIST" ]; then
        return 1
    fi
    local RIMAGE=$(echo "$LIST" | cut -d'|' -f1 | sort | uniq)
    if [ "$IMAGE" != "$RIMAGE" ]; then
        return 1
    fi
    local RNAME=$(echo "$LIST" | cut -d'|' -f2 | sort | uniq)
    if ! expr match "$RNAME" "^${NAME}\." &>/dev/null; then
        return 1
    fi
    if ! echo $LIST | cut -d'|' -f3 | grep -i "^running" >/dev/null; then
        return 1
    fi
    return 0
}
export -f sfDoesDockerRunService

# tells if a stack is running in Swarm mode
sfDoesDockerRunStack() {
    [  $# -ne 1 ] && return 1
    local NAME=$1

    docker stack ps $NAME {{ "--filter 'desired-state=running'" }} &>/dev/null
}
export -f sfDoesDockerRunStack

sfRemoveDockerImage() {
    local list=$(docker image ls {{ "--format '{{.Repository}}:{{.Tag}}|{{.ID}}'" }} | grep "^$1")
    if [ ! -z "$list" ]; then
        local i image id repo
        for i in $list; do
            image=$(echo $i | cut -d'|' -f1)
            repo=$(echo $image | cut -d: -f1)
            if [ "$image" = "$1" -o "$repo" = "$1" ]; then
                id=$(echo $i | cut -d'|' -f2)
                if [ ! -z "$id" ]; then
                    docker image rm -f $id || return $?
                fi
            fi
        done
    fi
    return 0
}
export -f sfRemoveDockerImage

# Allows to create or update a docker secret
# password can be passed as second parameter or through stdin (prefered option)
sfUpdateDockerSecret() {
    [ $# -lt 1 ] && return 1
    local name=$1
    shift

    local password=
    [ $# -eq 1 ] && password="$1"
    local _stdin=
    IFS= read -t 1 _stdin
    [ -z "$_stdin" -a -z "$password" ] && return 1
    [ ! -z "$_stdin" ] && password="$_stdin"

    if docker secret inspect $name &>/dev/null; then
        docker secret rm $name || return 1
    fi
    echo -n "$password" | docker secret create $name -
}
export -f sfUpdateDockerSecret

sfRemoveDockerSecret() {
    [ $# -ne 1 ] && return 1
    if docker secret inspect $1 &>/dev/null; then
        docker secret rm $1
        return $?
    fi
    return 0
}
export -f sfRemoveDockerSecret

sfIsPodRunning() {
    local pod=${1%@*}
    local domain=${1#*@}
    [ -z ${domain+x} ] && domain=default
    set +o pipefail
    ( sfKubectl get -n $domain pod $pod 2>&1 | grep Running &>/dev/null)
    retcode=$?
    set -o pipefail
    [ $retcode = 0 ] && return 0 || return 1
}
export -f sfIsPodRunning

# Returns the tag name corresponding to latest release
sfGithubLastRelease() {
    curl -L -k -Ssl -X GET "https://api.github.com/repos/$1/$2/releases/latest" | jq -r .tag_name
}
export -f sfGithubLastRelease

# echoes a random string
# $1 is the size of the result (optional)
# $2 is the characters to choose from (optional); use preferably [:xxx:] notation (like [:alnum:] for all letters and digits)
sfRandomString() {
    local count=16
    [ $# -ge 1 ] && count=$1
    local charset="[:graph:]"
    [ $# -ge 2 ] && charset="$2"
    </dev/urandom tr -dc "$charset" | head -c${count}
    return 0
}
export -f sfRandomString

# --------
# Workaround for associative array not exported in bash
declare -x SERIALIZED_FACTS=$(mktemp)
factsCleanup() {
    rm -f "$SERIALIZED_FACTS" &>/dev/null
}
trap factsCleanup exit
# --------

sfDetectFacts() {
<<<<<<< HEAD
	if [ -f /etc/os-release ]; then
			. /etc/os-release
			FACTS["linux kind"]=$ID
			LINUX_KIND=${ID,,}
			FACTS["linux version"]=$VERSION_ID
			VERSION_ID=$VERSION_ID
			[ ! -z ${VERSION_CODENAME+x} ] && FACTS["linux codename"]=${VERSION_CODENAME,,}
	else
			if which lsb_release &>/dev/null; then
					LINUX_KIND=$(lsb_release -is)
					LINUX_KIND=${LINUX_KIND,,}
					VERSION_ID=$(lsb_release -rs | cut -d. -f1)
			else
					[ -f /etc/redhat-release ] && {
							LINUX_KIND=$(cat /etc/redhat-release | cut -d' ' -f1)
							LINUX_KIND=${LINUX_KIND,,}
							VERSION_ID=$(cat /etc/redhat-release | cut -d' ' -f3 | cut -d. -f1)
					}
			fi
			FACTS["linux kind"]=${LINUX_KIND,,}
			FACTS["linux version"]=$VERSION_ID
	fi

	# Some facts about system
	case ${FACTS["linux kind"]} in
		redhat|centos)
			FACTS["redhat like"]=1
			FACTS["debian like"]=0
			;;
		debian|ubuntu)
			FACTS["redhat like"]=0
			FACTS["debian like"]=1
			;;
	esac
	if systemctl | grep '\-.mount' &>/dev/null; then
		FACTS["use systemd"]=1
	else
		FACTS["use systemd"]=0
	fi

	# Some facts about hardware
	val=$(LANG=C lscpu | grep "Socket(s)" | cut -d: -f2 | sed 's/"//g')
	FACTS["sockets"]=${val//[[:blank:]]/}
	val=$(LANG=C lscpu | grep "Core(s) per socket" | cut -d: -f2 | sed 's/"//g')
	FACTS["cores/socket"]=${val//[[:blank:]]/}
	FACTS["cores"]=$(( ${FACTS["sockets"]} * ${FACTS["cores/socket"]} ))
	val=$(LANG=C lscpu | grep "Thread(s) per core" | cut -d: -f2 | sed 's/"//g')
	FACTS["threads/core"]=${val//[[:blank:]]/}
	FACTS["threads"]=$(( ${FACTS["cores"]} * ${FACTS["threads/core"]} ))
	val=$(( ${FACTS["threads"]} * 2 / 3 ))
	[ $val -le 0 ] && val=1
	FACTS["2/3 of threads"]=val

	sfProbeGPU

	return 0
=======
    if [ -f /etc/os-release ]; then
        . /etc/os-release
        FACTS["linux_kind"]=$ID
        LINUX_KIND=${ID,,}
        FACTS["linux_version"]=$VERSION_ID
        VERSION_ID=$VERSION_ID
        [ ! -z ${VERSION_CODENAME+x} ] && FACTS["linux_codename"]=${VERSION_CODENAME,,}
    else
        if which lsb_release &>/dev/null; then
            LINUX_KIND=$(lsb_release -is)
            LINUX_KIND=${LINUX_KIND,,}
            VERSION_ID=$(lsb_release -rs | cut -d. -f1)
        else
            [ -f /etc/redhat-release ] && {
                LINUX_KIND=$(cat /etc/redhat-release | cut -d' ' -f1)
                LINUX_KIND=${LINUX_KIND,,}
                VERSION_ID=$(cat /etc/redhat-release | cut -d' ' -f3 | cut -d. -f1)
            }
        fi
        FACTS["linux_kind"]=${LINUX_KIND,,}
        FACTS["linux_version"]=$VERSION_ID
    fi

    # Some facts about system
    case ${FACTS["linux_kind"]} in
        redhat|centos)
            FACTS["redhat_like"]=1
            FACTS["debian_like"]=0
            FACTS["docker_version"]=$(yum info docker-ce)
            ;;
        debian|ubuntu)
            FACTS["redhat_like"]=0
            FACTS["debian_like"]=1
            FACTS["docker_version"]=$(apt info docker-ce 2>/dev/null | grep "^Version" | cut -d: -f2 | cut -d~ -f1)
            ;;
    esac
    if systemctl | grep '\-.mount' &>/dev/null; then
        FACTS["use_systemd"]=1
    else
        FACTS["use_systemd"]=0
    fi

    # Some facts about hardware
    val=$(LANG=C lscpu | grep "Socket(s)" | cut -d: -f2 | sed 's/"//g')
    FACTS["sockets"]=${val//[[:blank:]]/}
    val=$(LANG=C lscpu | grep "Core(s) per socket" | cut -d: -f2 | sed 's/"//g')
    FACTS["cores/socket"]=${val//[[:blank:]]/}
    FACTS["cores"]=$(( ${FACTS["sockets"]} * ${FACTS["cores/socket"]} ))
    val=$(LANG=C lscpu | grep "Thread(s) per core" | cut -d: -f2 | sed 's/"//g')
    FACTS["threads/core"]=${val//[[:blank:]]/}
    FACTS["threads"]=$(( ${FACTS["cores"]} * ${FACTS["threads/core"]} ))
    val=$(( ${FACTS["threads"]} * 2 / 3 ))
    [ $val -le 0 ] && val=1
    FACTS["2/3_of_threads"]=$val

    FACTS["docker_version"]=$(docker version {{ "--format '{{.Server.Version}}'" }})

    sfProbeGPU

    # Some facts about installed features
    id=$(docker ps --filter "name=edgeproxy4network_proxy_1" {{ "--format '{{.ID}}'" }} 2>/dev/null)
    # legacy...
    [ -z "$id" ] && id=$(docker ps --filter "name=kong4gateway_proxy_1" {{ "--format '{{.ID}}'" }} 2>/dev/null)
    [ -z "$id" ] && id=$(docker ps --filter "name=kong_proxy_1" {{ "--format '{{.ID}}'" }} 2>/dev/null)
    FACTS["edgeproxy4network_docker_id"]=$id

    id=$(docker ps --filter "name=ingress4platform_server_1" {{ "--format '{{.ID}}'" }} 2>/dev/null)
    FACTS["ingress4platform_docker_id"]=$id

    id=$(docker ps {{ "--format '{{.Names}}:{{.ID}}'" }} 2>/dev/null | grep postgresql4platform_db | cut -d: -f2)
    FACTS["postgresql4platform_docker_id"]=$id

    id=$(docker ps {{ "--format '{{.Names}}:{{.ID}}'" }} 2>/dev/null | grep keycloak4platform_server | cut -d: -f2)
    FACTS["keycloak4platform_docker_id"]=$id

    # "Serialize" facts to file
    declare -p FACTS >"${SERIALIZED_FACTS}"
    return 0
>>>>>>> f74fce89
}

sfGetFact() {
    [ $# -eq 0 ] && return
    source "$SERIALIZED_FACTS"
    [ ${FACTS[$1]+x} ] && echo -n ${FACTS[$1]}
}
export -f sfGetFact

# Waits the completion of the execution of userdata
waitForUserdata() {
    while true; do
        [ -f ${SF_VARDIR}/state/user_data.phase2.done ] && break
        echo "Waiting userdata completion..."
        sleep 5
    done
}

waitForUserdata
sfDetectFacts<|MERGE_RESOLUTION|>--- conflicted
+++ resolved
@@ -336,17 +336,6 @@
 # Moves all files in drop zone to folder (1st parameter)
 # if 2nd parameter is set, moves only the file on folder
 sfDropzonePop() {
-<<<<<<< HEAD
-	local dest="$1"
-	local file="$2"
-	__create_dropzone &>/dev/null
-	mkdir -p "$dest" &>/dev/null
-	if [ $# -eq 1 ]; then
-		mv -f ~cladm/.dropzone/* "$dest"
-	else
-		mv -f ~cladm/.dropzone/"$file" "$dest"
-	fi
-=======
     [ $# -eq 0 ] && return 1
     local dest="$1"
     local file=
@@ -358,7 +347,6 @@
     else
         mv -f ~cladm/.dropzone/"$file" "$dest"
     fi
->>>>>>> f74fce89
 }
 export -f sfDropzonePop
 
@@ -830,64 +818,6 @@
 # --------
 
 sfDetectFacts() {
-<<<<<<< HEAD
-	if [ -f /etc/os-release ]; then
-			. /etc/os-release
-			FACTS["linux kind"]=$ID
-			LINUX_KIND=${ID,,}
-			FACTS["linux version"]=$VERSION_ID
-			VERSION_ID=$VERSION_ID
-			[ ! -z ${VERSION_CODENAME+x} ] && FACTS["linux codename"]=${VERSION_CODENAME,,}
-	else
-			if which lsb_release &>/dev/null; then
-					LINUX_KIND=$(lsb_release -is)
-					LINUX_KIND=${LINUX_KIND,,}
-					VERSION_ID=$(lsb_release -rs | cut -d. -f1)
-			else
-					[ -f /etc/redhat-release ] && {
-							LINUX_KIND=$(cat /etc/redhat-release | cut -d' ' -f1)
-							LINUX_KIND=${LINUX_KIND,,}
-							VERSION_ID=$(cat /etc/redhat-release | cut -d' ' -f3 | cut -d. -f1)
-					}
-			fi
-			FACTS["linux kind"]=${LINUX_KIND,,}
-			FACTS["linux version"]=$VERSION_ID
-	fi
-
-	# Some facts about system
-	case ${FACTS["linux kind"]} in
-		redhat|centos)
-			FACTS["redhat like"]=1
-			FACTS["debian like"]=0
-			;;
-		debian|ubuntu)
-			FACTS["redhat like"]=0
-			FACTS["debian like"]=1
-			;;
-	esac
-	if systemctl | grep '\-.mount' &>/dev/null; then
-		FACTS["use systemd"]=1
-	else
-		FACTS["use systemd"]=0
-	fi
-
-	# Some facts about hardware
-	val=$(LANG=C lscpu | grep "Socket(s)" | cut -d: -f2 | sed 's/"//g')
-	FACTS["sockets"]=${val//[[:blank:]]/}
-	val=$(LANG=C lscpu | grep "Core(s) per socket" | cut -d: -f2 | sed 's/"//g')
-	FACTS["cores/socket"]=${val//[[:blank:]]/}
-	FACTS["cores"]=$(( ${FACTS["sockets"]} * ${FACTS["cores/socket"]} ))
-	val=$(LANG=C lscpu | grep "Thread(s) per core" | cut -d: -f2 | sed 's/"//g')
-	FACTS["threads/core"]=${val//[[:blank:]]/}
-	FACTS["threads"]=$(( ${FACTS["cores"]} * ${FACTS["threads/core"]} ))
-	val=$(( ${FACTS["threads"]} * 2 / 3 ))
-	[ $val -le 0 ] && val=1
-	FACTS["2/3 of threads"]=val
-
-	sfProbeGPU
-
-	return 0
-=======
     if [ -f /etc/os-release ]; then
         . /etc/os-release
         FACTS["linux_kind"]=$ID
@@ -966,7 +896,6 @@
     # "Serialize" facts to file
     declare -p FACTS >"${SERIALIZED_FACTS}"
     return 0
->>>>>>> f74fce89
 }
 
 sfGetFact() {
