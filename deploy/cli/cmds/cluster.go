--- conflicted
+++ resolved
@@ -89,7 +89,6 @@
 		return clitools.ExitOnInvalidArgument()
 	}
 
-<<<<<<< HEAD
 		var err error
 		clusterInstance, err = cluster.Get(clusterName)
 		if err != nil {
@@ -101,19 +100,6 @@
 			default:
 				msg := fmt.Sprintf("Failed to query for cluster '%s': %s\n", clusterName, err.Error())
 				return clitools.ExitOnRPC(msg)
-			}
-		} else {
-			if c.Command.HasName("create") {
-				return clitools.ExitOnErrorWithMessage(ExitCode.Duplicate, fmt.Sprintf("Cluster '%s' already exists.\n", clusterName))
-=======
-	var err error
-	clusterInstance, err = cluster.Get(clusterName)
-	if err != nil {
-		switch err.(type) {
-		case model.ErrResourceNotFound:
-			if !c.Command.HasName("create") {
-				return clitools.ExitOnErrorWithMessage(ExitCode.NotFound, fmt.Sprintf("Cluster '%s' not found.\n", clusterName))
->>>>>>> 76aae83e
 			}
 		default:
 			msg := fmt.Sprintf("Failed to query for cluster '%s': %s\n", clusterName, err.Error())
